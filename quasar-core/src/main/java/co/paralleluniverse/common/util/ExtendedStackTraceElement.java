/*
 * Copyright (c) 2013-2016, Parallel Universe Software Co. All rights reserved.
 * 
 * This program and the accompanying materials are dual-licensed under
 * either the terms of the Eclipse Public License v1.0 as published by
 * the Eclipse Foundation
 *  
 *   or (per the licensee's choosing)
 *  
 * under the terms of the GNU Lesser General Public License version 3.0
 * as published by the Free Software Foundation.
 */
package co.paralleluniverse.common.util;

// import java.lang.reflect.Executable;
import java.lang.reflect.Constructor;
import java.lang.reflect.Member;
import java.lang.reflect.Method;
import java.util.Objects;

/**
 *
 * @author pron
 */
public class ExtendedStackTraceElement {
    private final String declaringClassName;
    private final String methodName;
    private final String fileName;
    private final int lineNumber;
    private final int bci;
    Class<?> clazz;
    Member /*Executable*/ method;

    public ExtendedStackTraceElement(StackTraceElement ste) {
        this(ste, null, null, -1);
    }

    public ExtendedStackTraceElement(StackTraceElement ste, Class<?> clazz, Member method, int bci) {
        this(ste.getClassName(), ste.getMethodName(), ste.getFileName(), ste.getLineNumber(), clazz, method, bci);
    }

    public ExtendedStackTraceElement(Class<?> clazz, Method method, String fileName, int lineNumber, int bci) {
        this(clazz.getName(), method.getName(), fileName, lineNumber, clazz, method, bci);
    }

    public ExtendedStackTraceElement(String declaringClassName, String methodName, String fileName, int lineNumber, Class<?> clazz, Member method, int bci) {
        Objects.requireNonNull(declaringClassName, "Declaring class is null");
        Objects.requireNonNull(methodName, "Method name is null");
        if (clazz != null && !declaringClassName.equals(clazz.getName()))
            throw new IllegalArgumentException("Class name mismatch: " + declaringClassName + ", " + clazz.getName());
        if (method != null && !methodName.equals(method.getName()))
            throw new IllegalArgumentException("Method name mismatch: " + methodName + ", " + method.getName());
        this.declaringClassName = declaringClassName;
        this.methodName = methodName;
        this.fileName = fileName;
        this.lineNumber = lineNumber;
        this.clazz = clazz;
        this.bci = bci;
        this.method = method;
    }

    /**
     * Returns the name of the source file containing the execution point
     * represented by this stack trace element. Generally, this corresponds
     * to the {@code SourceFile} attribute of the relevant {@code class}
     * file (as per <i>The Java Virtual Machine Specification</i>, Section
     * 4.7.7). In some systems, the name may refer to some source code unit
     * other than a file, such as an entry in source repository.
     *
     * @return the name of the file containing the execution point
     *         represented by this stack trace element, or {@code null} if
     *         this information is unavailable.
     */
    public String getFileName() {
        return fileName;
    }

    /**
     * Returns the line number of the source line containing the execution
     * point represented by this stack trace element. Generally, this is
     * derived from the {@code LineNumberTable} attribute of the relevant
     * {@code class} file (as per <i>The Java Virtual Machine
     * Specification</i>, Section 4.7.8).
     *
     * @return the line number of the source line containing the execution
     *         point represented by this stack trace element, or a negative
     *         number if this information is unavailable.
     */
    public int getLineNumber() {
        return lineNumber;
    }

    /**
     * Returns the fully qualified name of the class containing the
     * execution point represented by this stack trace element.
     *
     * @return the fully qualified name of the {@code Class} containing
     *         the execution point represented by this stack trace element.
     */
    public String getClassName() {
        return declaringClassName;
    }

    /**
     * Returns the name of the method containing the execution point
     * represented by this stack trace element. If the execution point is
     * contained in an instance or class initializer, this method will return
     * the appropriate <i>special method name</i>, {@code <init>} or
     * {@code <clinit>}, as per Section 3.9 of <i>The Java Virtual
     * Machine Specification</i>.
     *
     * @return the name of the method containing the execution point
     *         represented by this stack trace element.
     */
    public String getMethodName() {
        return methodName;
    }

    /**
     * Returns true if the method containing the execution point
     * represented by this stack trace element is a native method.
     *
     * @return {@code true} if the method containing the execution point
     *         represented by this stack trace element is a native method.
     */
    public boolean isNativeMethod() {
        return lineNumber == -2;
    }

    public Class<?> getDeclaringClass() {
        return clazz;
    }

    public int getBytecodeIndex() {
        return bci;
    }

    public Member getMethod() {
        return method;
    }

    public StackTraceElement getStackTraceElement() {
        return new StackTraceElement(declaringClassName, methodName, fileName, lineNumber);
    }

    @Override
    public boolean equals(Object obj) {
        if (obj == this)
            return true;
        if (!(obj instanceof ExtendedStackTraceElement))
            return false;
        ExtendedStackTraceElement e = (ExtendedStackTraceElement) obj;
        return e.declaringClassName.equals(declaringClassName)
                && e.lineNumber == lineNumber
                && Objects.equals(methodName, e.methodName)
                && Objects.equals(fileName, e.fileName);
    }

    @Override
    public int hashCode() {
        int result = 31 * declaringClassName.hashCode() + methodName.hashCode();
        result = 31 * result + Objects.hashCode(fileName);
        result = 31 * result + lineNumber;
        return result;
    }

    @Override
    public String toString() {
        return toString(method);
    }

    public String toString(Member m) {
        final StringBuilder sb = new StringBuilder();
        if (m != null)
            sb.append(asString(m));
        else
            sb.append(getClassName()).append('.').append(methodName);
        sb.append(' ');
        if (isNativeMethod())
            sb.append("(Native Method)");
        else {
            sb.append('(');
            if (fileName != null) {
                sb.append(fileName);
                if (lineNumber >= 0)
                    sb.append(':').append(lineNumber);
            } else
                sb.append("Unknown Source");
            if (bci >= 0)
                sb.append(" bci: ").append(bci);
            sb.append(')');
        }
        return sb.toString();
    }

    private static String asString(Member method) {
        final StringBuilder sb = new StringBuilder();
        sb.append(getTypeName(method.getDeclaringClass())) // .getTypeName()
                .append('.')
                .append(method.getName());
        sb.append('(');
<<<<<<< HEAD
        boolean hasParams = false;
        for (final Class<?> type : getParameterTypes(method)) {
            sb.append(getTypeName(type)).append(','); //.getTypeName()
            hasParams = true;
        }
        if (hasParams)
            sb.delete(sb.length() - 1, sb.length()); // Remove last ','
        sb.append("): ");
        sb.append(getTypeName(getReturnType(method)));
=======
        final Class<?>[] paramTypes = getParameterTypes(method);
        for (Class<?> type : paramTypes)
            sb.append(getTypeName(type)).append(','); //.getTypeName()
        if (paramTypes.length > 0)
            sb.delete(sb.length() - 1, sb.length()); // Remove last ','
        sb.append(')');
//        sb.append("): ");
//        sb.append(getTypeName(getReturnType(method)));
>>>>>>> b9328064

        return sb.toString();
    }

    private static Class<?>[] getParameterTypes(Member m) {
        if (m instanceof Constructor)
            return ((Constructor<?>) m).getParameterTypes();
        else
            return ((Method) m).getParameterTypes();
    }

    private static Class<?> getReturnType(Member m) {
        if (m instanceof Constructor)
            return ((Constructor<?>) m).getDeclaringClass();
        else
            return ((Method) m).getReturnType();
    }

    // In Java 8, replaced by Class.getTypeName()
    private static String getTypeName(Class<?> type) {
        if (type.isArray()) {
            try {
                Class<?> cl = type;
                int dimensions = 0;
                while (cl.isArray()) {
                    dimensions++;
                    cl = cl.getComponentType();
                }
                StringBuilder sb = new StringBuilder();
                sb.append(cl.getName());
                for (int i = 0; i < dimensions; i++) {
                    sb.append("[]");
                }
                return sb.toString();
            } catch (Throwable e) { /*FALLTHRU*/ }
        }
        return type.getName();
    }
}<|MERGE_RESOLUTION|>--- conflicted
+++ resolved
@@ -199,17 +199,6 @@
                 .append('.')
                 .append(method.getName());
         sb.append('(');
-<<<<<<< HEAD
-        boolean hasParams = false;
-        for (final Class<?> type : getParameterTypes(method)) {
-            sb.append(getTypeName(type)).append(','); //.getTypeName()
-            hasParams = true;
-        }
-        if (hasParams)
-            sb.delete(sb.length() - 1, sb.length()); // Remove last ','
-        sb.append("): ");
-        sb.append(getTypeName(getReturnType(method)));
-=======
         final Class<?>[] paramTypes = getParameterTypes(method);
         for (Class<?> type : paramTypes)
             sb.append(getTypeName(type)).append(','); //.getTypeName()
@@ -218,7 +207,6 @@
         sb.append(')');
 //        sb.append("): ");
 //        sb.append(getTypeName(getReturnType(method)));
->>>>>>> b9328064
 
         return sb.toString();
     }
