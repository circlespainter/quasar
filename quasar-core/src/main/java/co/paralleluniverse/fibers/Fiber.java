/*
 * Quasar: lightweight threads and actors for the JVM.
 * Copyright (c) 2013-2017, Parallel Universe Software Co. All rights reserved.
 *
 * This program and the accompanying materials are dual-licensed under
 * either the terms of the Eclipse Public License v1.0 as published by
 * the Eclipse Foundation
 *
 *   or (per the licensee's choosing)
 *
 * under the terms of the GNU Lesser General Public License version 3.0
 * as published by the Free Software Foundation.
 */
package co.paralleluniverse.fibers;

import co.paralleluniverse.common.monitoring.FlightRecorder;
import co.paralleluniverse.common.monitoring.FlightRecorderMessage;
import co.paralleluniverse.common.util.Debug;
import co.paralleluniverse.strands.RunnableCallableUtils;
import co.paralleluniverse.strands.Strand;
import co.paralleluniverse.strands.Stranded;

import java.io.Serializable;
import java.time.Duration;
import java.util.Map;
import java.util.concurrent.*;
import java.util.concurrent.atomic.AtomicLong;
<<<<<<< HEAD
import java.util.concurrent.locks.LockSupport;
=======
import com.esotericsoftware.kryo.Kryo;
import com.esotericsoftware.kryo.Registration;
import com.esotericsoftware.kryo.Serializer;
import com.esotericsoftware.kryo.io.Input;
import com.esotericsoftware.kryo.io.Output;
import com.esotericsoftware.kryo.serializers.FieldSerializer;
import java.lang.invoke.MethodHandles;
import java.lang.invoke.VarHandle;
// import java.lang.reflect.Executable;
import java.lang.reflect.Member;
>>>>>>> db0ac29f

/**
 * A lightweight thread.
 * <p>
 * There are two ways to create a new fiber: either subclass the {@code Fiber} class and override the {@code run} method,
 * or pass the code to be executed in the fiber as the {@code target} parameter to the constructor. All in all, the Fiber API
 * resembles the {@link Thread} class in many ways.</p>
 * <p>
 * A fiber runs inside a ForkJoinPool.</p>
 * <p>
 * A Fiber can be serialized if it's not running and all involved classes and data types are also {@link Serializable}.</p>
 * <p>
 * A new Fiber occupies under 400 bytes of memory (when using the default stack size, and compressed OOPs are turned on, as they are by default).</p>
 *
 * @param <V> The type of the fiber's result value. Should be set to {@link Void} if no value is to be returned by the fiber.
 * @author pron
 */
final public class Fiber<V> extends Strand implements Joinable<V>, Serializable, Future<V> {
    private static final FlightRecorder flightRecorder = Debug.isDebug() ? Debug.getGlobalFlightRecorder() : null;

    static {
        if (Debug.isDebug())
            System.err.println("QUASAR WARNING: Debug mode enabled. This may harm performance.");
        if (Debug.isAssertionsEnabled())
            System.err.println("QUASAR WARNING: Assertions enabled. This may harm performance.");
    }

    // private static final FiberTimedScheduler timeoutService = new FiberTimedScheduler(new ThreadFactoryBuilder().setNameFormat("fiber-timeout-%d").setDaemon(true).build());
    private static volatile UncaughtExceptionHandler defaultUncaughtExceptionHandler = (s, e) -> {
        System.err.print("Exception in Fiber \"" + s.getName() + "\" ");
        System.err.println(e);
        Strand.printStackTrace(e.getStackTrace(), System.err);
    };
    private static final AtomicLong idGen = new AtomicLong(10000000L);

    private static long nextFiberId() {
        return idGen.incrementAndGet();
    }

    private volatile boolean interrupted;

    private String name;
    private /*final*/ transient long fid;
    private Callable<V> target;
    private Executor scheduler;
    private java.lang.Fiber<V> fiber;
    private java.lang.Thread fiberThread;

    private volatile UncaughtExceptionHandler uncaughtExceptionHandler;

    private Map<String, Object> context = new ConcurrentHashMap<>();

    public Callable<V> getTarget() {
        return target;
    }

    public Object contextGet(String key) {
        return context.get(key);
    }

    public Object contextSet(String key, Object value) {
        context.put(key, value);
        return value;
    }

    /**
     * Creates a new fiber from the given {@link Callable}.
     *
     * @param name   The name of the fiber (may be {@code null})
     * @param target the {@link Callable} for the fiber.
     */
    @SuppressWarnings("LeakingThisInConstructor")
    public Fiber(String name, Executor scheduler, Callable<V> target) {
        this.scheduler = scheduler != null ? scheduler : DefaultFiberScheduler.getInstance();
        this.fid = nextFiberId();
        this.target = target;

        setName(name);

        final Strand parent = Strand.currentStrand(); // retaining the parent as a field is a huge, complex memory leak
        if (Debug.isDebug()) {
            record(1, "Fiber", "<init>", "Creating fiber name: %s, scheduler: %s, parent: %s, target: %s", name, scheduler, parent, target);
        }

        if (target != null) {
            if (target instanceof Stranded) {
                ((Stranded) target).setStrand(this);
            }
        }

        record(1, "Fiber", "<init>", "Created fiber %s", this);
    }

    public Fiber(java.lang.Fiber<V> f) {
        this((String) null, (Callable<V>) null);
        this.fiber = f;
    }

    @Override
    public String toString() {
        return fiber.toString();
    }

    @Override
    public int hashCode() {
        return fiber.hashCode();
    }

    @Override
    public final String getName() {
        if (name == null) // benign race
            this.name = "fiber-" + (scheduler.toString() + '-') + fid;
        return name;
    }

    @Override
    public final Fiber<V> setName(String name) {
        this.name = name;
        return this;
    }

    @Override
    public long getId() {
        return fid;
    }

    //<editor-fold defaultstate="collapsed" desc="Constructors">
    /////////// Constructors ///////////////////////////////////

    /**
     * Creates a new Fiber from the given {@link Callable}.
     * The new fiber has no name, and uses the default initial stack size.
     *
     * @param scheduler The scheduler pool in which the fiber should run.
     * @param target    the Runnable for the Fiber.
     * @throws NullPointerException     when proto is null
     * @throws IllegalArgumentException when stackSize is &lt;= 0
     */
    public Fiber(Executor scheduler, Callable<V> target) {
        this((String) null, scheduler, target);
    }

    /**
     * Creates a new Fiber from the given {@link Runnable}.
     *
     * @param name      The name of the fiber (may be null)
     * @param scheduler The scheduler pool in which the fiber should run.
     * @param target    the Runnable for the Fiber.
     * @throws NullPointerException     when proto is null
     * @throws IllegalArgumentException when stackSize is &lt;= 0
     */
    public Fiber(String name, Executor scheduler, Runnable target) {
        this(name, scheduler, (Callable<V>) RunnableCallableUtils.runnableToCallable(target));
    }

    /**
     * Creates a new Fiber from the given Runnable.
     * The new fiber has no name, and uses the default initial stack size.
     *
     * @param scheduler The scheduler pool in which the fiber should run.
     * @param target    the Runnable for the Fiber.
     * @throws NullPointerException     when proto is null
     * @throws IllegalArgumentException when stackSize is &lt;= 0
     */
    public Fiber(Executor scheduler, Runnable target) {
        this((String) null, scheduler, target);
    }

    /**
     * Creates a new child Fiber from the given {@link Callable}.
     * This constructor may only be called from within another fiber. This fiber will use the same fork/join pool as the creating fiber.
     * The new fiber uses the default initial stack size.
     *
     * @param name   The name of the fiber (may be null)
     * @param target the SuspendableRunnable for the Fiber.
     * @throws IllegalArgumentException when stackSize is &lt;= 0
     */
    public Fiber(String name, Callable<V> target) {
        this(name, null, target);
    }

    /**
<<<<<<< HEAD
     * Creates a new child Fiber from the given {@link Callable}.
     * This constructor may only be called from within another fiber. This fiber will use the same fork/join pool as the creating fiber.
     * The new fiber has no name, and uses the default initial stack size.
=======
     * Causes the current strand's {@link ThreadLocal thread-locals} to be inherited by this fiber. By default only {@link InheritableThreadLocal}s
     * are inherited.<p>
     * This method must be called <i>before</i> the fiber is started (i.e. before the {@link #start() start} method is called.
     * Otherwise, an {@link IllegalStateException} is thrown.</p>
>>>>>>> db0ac29f
     *
     * @param target the SuspendableRunnable for the Fiber.
     * @throws IllegalArgumentException when stackSize is &lt;= 0
     */
    public Fiber(Callable<V> target) {
        this((String) null, target);
    }

    /**
     * Creates a new child Fiber from the given {@link Runnable}.
     * This constructor may only be called from within another fiber. This fiber will use the same fork/join pool as the creating fiber.
     *
     * @param name   The name of the fiber (may be null)
     * @param target the SuspendableRunnable for the Fiber.
     * @throws NullPointerException     when proto is null
     * @throws IllegalArgumentException when stackSize is &lt;= 0
     */
    public Fiber(String name, Runnable target) {
        this(name, (Callable<V>) RunnableCallableUtils.runnableToCallable(target));
    }

    /**
     * Creates a new child Fiber from the given {@link Runnable}.
     * This constructor may only be called from within another fiber. This fiber will use the same fork/join pool as the creating fiber.
     * The new fiber has no name, and uses the default initial stack size.
     *
     * @param target the SuspendableRunnable for the Fiber.
     * @throws NullPointerException     when proto is null
     * @throws IllegalArgumentException when stackSize is &lt;= 0
     */
    public Fiber(Runnable target) {
        this((String) null, target);
    }

    public Fiber(Fiber fiber, Callable<V> target) {
        this(fiber.name, fiber.scheduler, target);
    }

    public Fiber(Fiber fiber, Runnable target) {
        this(fiber.name, fiber.scheduler, target);
    }

    public Fiber(Fiber fiber, Executor scheduler, Callable<V> target) {
        this(fiber.name, scheduler, target);
    }

    public Fiber(Fiber fiber, Executor scheduler, Runnable target) {
        this(fiber.name, scheduler, target);
    }
    //</editor-fold>

    /**
     * Returns the active Fiber on this thread or NULL if no Fiber is running.
     *
     * @return the active Fiber on this thread or NULL if no Fiber is running.
     */
    public static Fiber currentFiber() {
        return getCurrentFiber();
    }

    /**
     * Tests whether current code is executing in a fiber.
     * This method <i>might</i> be faster than {@code Fiber.currentFiber() != null}.
     *
     * @return {@code true} if called in a fiber; {@code false} otherwise.
     */
    public static boolean isCurrentFiber() {
        return java.lang.Fiber.current().isPresent();
    }

    @Override
    public final boolean isFiber() {
        return true;
    }

    @Override
    public final Object getUnderlying() {
        return this;
    }


    public static boolean interrupted() {
        final Fiber current = currentFiber();
        if (current == null)
            throw new IllegalStateException("Not called on a fiber");
        return current.isInterrupted();
    }

    private static Fiber<?> getCurrentFiber() {
        return java.lang.Fiber.current().map(FiberStrand::get).orElse(null);
    }

    /**
     * @return {@code this}
     */
    @Override
    public final Fiber<V> start() {
        if (interrupted)
            return this;

        if (fiber != null)
            throw new IllegalThreadStateException("Fiber has already been started or has died");

        if (target == null)
            throw new IllegalThreadStateException("No target Callable has been provided");

        final Callable<V> task = () -> {
            // Either the newly scheduled fiber will set it first, or the scheduling strand
            FiberStrand.set(java.lang.Fiber.current().get(), this);
            try {
                fiberThread = Thread.currentThread();
                if (interrupted) {
                    interrupted = false;
                    fiberThread.interrupt();
                }
                return target.call();
            } catch (final Throwable t) {
                runFiberExceptionThroughHandlers(t);
                throw t;
            }
        };

        fiber = java.lang.Fiber.schedule(scheduler, task);
        // Either the scheduling strand will set it first, or the newly scheduled fiber
        FiberStrand.set(fiber, this);

        return this;
    }

    private void runFiberExceptionThroughHandlers(Throwable t) {
        if (uncaughtExceptionHandler != null)
            uncaughtExceptionHandler.uncaughtException(this, t);
        else if (defaultUncaughtExceptionHandler != null)
            defaultUncaughtExceptionHandler.uncaughtException(this, t);
    }

    @Override
    public final void interrupt() {
        if (fiberThread != null)
            fiberThread.interrupt();

        interrupted = true;
    }

    @Override
    public final boolean isInterrupted() {
        if (fiberThread != null)
            return fiberThread.isInterrupted() || interrupted;
        else
            return interrupted;
    }

    @Override
    public void unpark() {
        LockSupport.unpark(fiber);
    }

    @Override
    public Object getBlocker() {
        return null;
    }

    @Override
    public final boolean isAlive() {
        return fiber != null && fiber.isAlive();
    }

    @Override
    public final boolean isTerminated() {
        return fiber != null && !fiber.isAlive();
    }

    @Override
    public final void join() {
        get();
    }

    @Override
    public final void join(long timeout, TimeUnit unit) throws TimeoutException {
        get(timeout, unit);
    }

    @Override
    public final V get() {
        checkInterrupted();

        return fiber.join();
    }

    private void checkInterrupted() {
        if (interrupted) {
            if (fiber == null)
                throw new CancellationException();
//            throw new CompletionException(new InterruptedException());
        }
    }

    @Override
    public final V get(long timeout, TimeUnit unit) throws TimeoutException {
        checkInterrupted();

        return fiber.join(Duration.of(timeout, unit.toChronoUnit()));
    }

    @Override
    public final boolean isDone() {
        return isTerminated();
    }

    @Override
    public final boolean cancel(boolean mayInterruptIfRunning) {
        if (fiber == null) {
            final CancellationException ce = new CancellationException();
            runFiberExceptionThroughHandlers(ce);
            return interrupted = true;
        }

        fiber.cancel();
        if (mayInterruptIfRunning)
            fiberThread.interrupt(); // TODO temporary, should be supported directly by fiber
        interrupted = fiber.isCancelled();
        return interrupted;
    }

    @Override
    public final boolean isCancelled() {
        return fiber.isCancelled();
    }

    /**
     * Set the handler invoked when this fiber abruptly terminates
     * due to an uncaught exception.
     * <p>
     * A fiber can take full control of how it responds to uncaught
     * exceptions by having its uncaught exception handler explicitly set.
     *
     * @param eh the object to use as this fiber's uncaught exception
     *           handler. If {@code null} then this fiber has no explicit handler.
     * @see #setDefaultUncaughtExceptionHandler
     */
    @Override
    public final void setUncaughtExceptionHandler(UncaughtExceptionHandler eh) {
        this.uncaughtExceptionHandler = eh;
    }

    /**
     * Returns the handler invoked when this fiber abruptly terminates
     * due to an uncaught exception.
     */
    @Override
    public final UncaughtExceptionHandler getUncaughtExceptionHandler() {
        return uncaughtExceptionHandler;
    }

    /**
     * Returns the default handler invoked when a fiber abruptly terminates
     * due to an uncaught exception. If the returned value is {@code null},
     * there is no default.
     *
     * @see #setDefaultUncaughtExceptionHandler
     */
    public static UncaughtExceptionHandler getDefaultUncaughtExceptionHandler() {
        return defaultUncaughtExceptionHandler;
    }

    /**
     * Set the default handler invoked when a fiber abruptly terminates
     * due to an uncaught exception, and no other handler has been defined
     * for that fiber.
     *
     * @param eh the object to use as the default uncaught exception handler.
     *           If {@code null} then there is no default handler.
     * @see #setUncaughtExceptionHandler
     * @see #getUncaughtExceptionHandler
     */
    public static void setDefaultUncaughtExceptionHandler(UncaughtExceptionHandler eh) {
        Fiber.defaultUncaughtExceptionHandler = eh;
    }

    @Override
    public final StackTraceElement[] getStackTrace() {
<<<<<<< HEAD
        // TODO temporary, might be supported directly by java.lang.Fiber in the future; also it doesn't work from other strands
        return fiberThread != null ? fiberThread.getStackTrace() : null;
    }

    public Executor getScheduler() {
        return scheduler;
=======
        StackTraceElement[] threadStack = null;
        if (currentFiber() == this)
            threadStack = skipStackTraceElements(Thread.currentThread().getStackTrace(), 1); // remove Thread.getStackTrace
        else {
            for (;;) {
                if (state == State.TERMINATED || state == State.NEW)
                    break;
                if (state == State.RUNNING) {
                    final long r = run;
                    final Thread t = runningThread;
                    if (t != null)
                        threadStack = t.getStackTrace();
                    if (t != null && state == State.RUNNING && run == r && runningThread == t)
                        break;
                } else {
                    threadStack = execStackTrace(1, TimeUnit.MILLISECONDS);
                    if (threadStack != null) {
                        // we need to unpark because if someone else had tried to unpark while we were in execStackTrace(), it would have silently failed.
                        unpark("getStackTrace");
                        break;
                    }
                }
            }
        }
        return threadToFiberStack(threadStack);
    }

    final FiberInfo getFiberInfo(boolean stack) {
        if (currentFiber() == this)
            return makeFiberInfo(State.RUNNING, null, stack ? skipStackTraceElements(Thread.currentThread().getStackTrace(), 1) : null); // remove Thread.getStackTrace
        else {
            for (;;) {
                if (state == State.TERMINATED || state == State.NEW)
                    return makeFiberInfo(state, null, null);
                if (state == State.RUNNING) {
                    if (stack) {
                        final long r = run;
                        final Thread t = runningThread;
                        StackTraceElement[] threadStack = null;
                        if (t != null)
                            threadStack = t.getStackTrace();
                        if (state == State.RUNNING && run == r && runningThread == t)
                            return makeFiberInfo(State.RUNNING, null, threadStack);
                    } else
                        return makeFiberInfo(State.RUNNING, null, null);
                } else if (stack) {
                    FiberInfo fi = execFiberInfo(1, TimeUnit.MILLISECONDS);
                    if (fi != null) {
                        // we need to unpark because if someone else had tried to unpark while we were in execStackTrace(), it would have silently failed.
                        unpark();
                        return fi;
                    }
                } else {
                    State s;
                    if ((s = state) == State.WAITING || s == State.TIMED_WAITING) {
                        Object blocker = getBlocker();
                        if ((s = state) == State.WAITING || s == State.TIMED_WAITING)
                            return makeFiberInfo(s, blocker, null);
                    }
                }
            }
        }
    }

    private FiberInfo makeFiberInfo(State state, Object blocker, StackTraceElement[] stackTrace) {
        return new FiberInfo(fid, getName(), state, blocker, threadToFiberStack(stackTrace));
    }

    private static StackTraceElement[] threadToFiberStack(StackTraceElement[] threadStack) {
        if (threadStack == null)
            return null;
        if (threadStack.length == 0)
            return threadStack;

        int count = 0;
        for (StackTraceElement ste : threadStack) {
            count++;
            if (Fiber.class.getName().equals(ste.getClassName())) {
                if ("run".equals(ste.getMethodName()))
                    break;
                if ("run1".equals(ste.getMethodName())) {
                    count--;
                    break;
                }
            }
        }

        StackTraceElement[] fiberStack = new StackTraceElement[count];
        System.arraycopy(threadStack, 0, fiberStack, 0, count);
        return fiberStack;
    }

    public static void dumpStack() {
        verifyCurrent();
        printStackTrace(new Exception("Stack trace"), System.err);
    }

    @SuppressWarnings("CallToThrowablePrintStackTrace")
    private static void printStackTrace(Throwable t, java.io.OutputStream out) {
        t.printStackTrace(new java.io.PrintStream(out) {
            boolean seenExec;

            @Override
            public void println(String x) {
                if (x.startsWith("\tat ")) {
                    if (seenExec)
                        return;
                    if (x.startsWith("\tat " + Fiber.class.getName() + ".exec")) {
                        seenExec = true;
                        return;
                    }
                }
                super.println(x);
            }
        });
    }

    V getResult() {
        if (USE_VAL_FOR_RESULT)
            return null;
        return (V) result;
    }

    @Override
    public final String toString() {
        return "Fiber@" + fid + (name != null ? (':' + name) : "")
                + "[task: " + task + ", target: " + Objects.systemToString(target) + ", scheduler: " + scheduler + ']';
    }

    final Stack getStack() {
        return stack;
    }

    /**
     * An action to perform before or after a park (but always before the fiber has woken up)
     */
    interface ParkAction {
        /**
         * Called by Fiber immediately before or after park.
         * This method may not use any ThreadLocals as they have been rest by the time the method is called.
         *
         * @param current
         */
        void run(Fiber current);
    }

    private static Fiber verifySuspend() {
        return verifySuspend(verifyCurrent());
    }

    static Fiber verifySuspend(Fiber current) {
        if (verifyInstrumentation)
            checkInstrumentation();
        return current;
    }

    private static Fiber verifyCurrent() {
        Fiber current = currentFiber();
        if (current == null) {
            final Stack stack = Stack.getStack();
            if (stack != null) {
                current = stack.getFiber();
                if (!current.getStackTrace)
                    throw new AssertionError();
                return current;
            }
            throw new IllegalStateException("Not called on a fiber (current strand: " + Strand.currentStrand() + ")");
        }
        return current;
    }

    private static String sourceLineToDesc(int sourceLine) {
        if (sourceLine == -1)
            return "UNKNOWN";
        else
            return Integer.toString(sourceLine);
    }

    private static boolean checkInstrumentation() {
        return checkInstrumentation(ExtendedStackTrace.here());
    }

    private static boolean checkInstrumentation(ExtendedStackTrace of) {
        return checkInstrumentation(of, false);
    }

    @SuppressWarnings("null")
    private static boolean checkInstrumentation(ExtendedStackTrace st, boolean fromUncaughtExc) {
        if (fromUncaughtExc && st.get().length > 0 && st.get()[0] != null) {
            final ExtendedStackTraceElement first = st.get()[0];
            if (!first.getDeclaringClass().equals(ClassCastException.class)
                && !(first.getDeclaringClass().equals(NullPointerException.class) &&
                     first.getDeclaringClass().getName().startsWith("co.paralleluniverse.fibers")))
                return true;
        }

        boolean ok = true;
        StringBuilder stackTrace = null;

        final ExtendedStackTraceElement[] stes = st.get();
        for (int i = 0; i < stes.length; i++) {
            final ExtendedStackTraceElement ste = stes[i];
            if (ste.getClassName().equals(Thread.class.getName()) && ste.getMethodName().equals("getStackTrace"))
                continue;
            if (ste.getClassName().equals(ExtendedStackTrace.class.getName()))
                continue;
            if (!ok)
                printTraceLine(stackTrace, ste);
            if (ste.getClassName().contains("$$Lambda$"))
                continue;

            if (!ste.getClassName().equals(Fiber.class.getName()) && !ste.getClassName().startsWith(Fiber.class.getName() + '$')
                    && !ste.getClassName().equals(Stack.class.getName()) && !SuspendableHelper.isWaiver(ste.getClassName(), ste.getMethodName())) {
                final Class<?> clazz = ste.getDeclaringClass();
                final boolean classInstrumented = SuspendableHelper.isInstrumented(clazz);
                final /*Executable*/ Member m = SuspendableHelper.lookupMethod(ste);
                if (m != null) {
                    final boolean methodInstrumented = SuspendableHelper.isInstrumented(m);
                    final Pair<Boolean, Instrumented> callSiteInstrumented = SuspendableHelper.isCallSiteInstrumented(m, ste.getLineNumber(), ste.getBytecodeIndex(), stes, i);
                    if (!classInstrumented || !methodInstrumented || !callSiteInstrumented.getFirst()) {
                        if (ok)
                            stackTrace = initTrace(i, stes);

                        if (!classInstrumented || !methodInstrumented)
                            stackTrace.append(" **");
                        else if (!callSiteInstrumented.getFirst())
                            stackTrace.append(" !! (instrumented suspendable calls at: ")
                                    .append(callSitesString(callSiteInstrumented.getSecond()))
                                    .append(")");
                        ok = false;
                    }
                } else {
                    if (ok)
                        stackTrace = initTrace(i, stes);

                    stackTrace.append(" **"); // Methods can only be found via source lines in @Instrumented annotations
                    ok = false;
                }
            } else if (ste.getClassName().equals(Fiber.class.getName()) && ste.getMethodName().equals("run1")) {
                if (!ok) {
                    final String str = "Uninstrumented whole methods ('**') or single calls ('!!') detected: " + stackTrace;
                    if (Debug.isUnitTest())
                        throw new VerifyInstrumentationException(str);
                    System.err.println("WARNING: " + str);
                }
                return ok;
            }
        }
        throw new IllegalStateException("Not run through Fiber.exec(). (trace: " + Arrays.toString(stes) + ")");
    }

    private static String callSitesString(Instrumented i) {
        if (i == null)
            return "N/A";
        return
            "lines " + Arrays.toString(i.suspendableCallSites())
            + ", "
            + " calls " + Arrays.toString(getReadableCallsites(i.suspendableCallSiteNames()))
//          + "BCIs " + Arrays.toString(i.suspendableCallSitesOffsetsAfterInstr()) +
            ;
    }
    
    private static String[] getReadableCallsites(String[] callsites) {
        String[] readable = new String[callsites.length];
        for (int i = 0; i < callsites.length; i++)
            readable[i] = SuspendableHelper.getCallsiteOwner(callsites[i]) + "."
                          + SuspendableHelper.getCallsiteName(callsites[i])
                          + ASMUtil.getReadableDescriptor(SuspendableHelper.getCallsiteDesc(callsites[i]));
        return readable;
    }

    private static StringBuilder initTrace(int i, ExtendedStackTraceElement[] stes) {
        final StringBuilder stackTrace = new StringBuilder();
        for (int j = 0; j <= i; j++) {
            final ExtendedStackTraceElement ste2 = stes[j];
            if (ste2.getClassName().equals(Thread.class.getName()) && ste2.getMethodName().equals("getStackTrace"))
                continue;
            printTraceLine(stackTrace, ste2);
        }
        return stackTrace;
    }

    private static void printTraceLine(StringBuilder stackTrace, ExtendedStackTraceElement ste) {
        final Member m = SuspendableHelper.lookupMethod(ste);
        stackTrace.append("\n\tat ").append(ste.getMethod() == null ? ste.toString(m) : ste.toString());
        if (SuspendableHelper.isOptimized(m))
            stackTrace.append(" (optimized)");
    }

    @SuppressWarnings("unchecked")
    private static boolean isInstrumented(Class clazz) {
        boolean res = clazz.isAnnotationPresent(Instrumented.class);
        if (!res)
            res = isInstrumented0(clazz); // a second chance
        return res;
    }

    private static boolean isInstrumented0(Class clazz) {
        // Sometimes, a child class does not implement any suspendable methods AND is loaded before its superclass (that does). Test for that:
        Class superclazz = clazz.getSuperclass();
        if (superclazz != null) {
            if (superclazz.isAnnotationPresent(Instrumented.class)) {
                // make sure the child class doesn't have any suspendable methods
                Method[] ms = clazz.getDeclaredMethods();
                for (Method m : ms) {
                    for (Class et : m.getExceptionTypes()) {
                        if (et.equals(SuspendExecution.class))
                            return false;
                    }
                    if (m.isAnnotationPresent(Suspendable.class))
                        return false;
                }
                return true;
            } else
                return isInstrumented0(superclazz);
        } else
            return false;
    }

    @VisibleForTesting
    void resetState() {
        task.tryUnpark(null);
        assert task.getState() == FiberTask.RUNNABLE;
    }

    @VisibleForTesting // called _only_ in Fiber overhead benchmark
    void reset() {
        this.result = RESET;
        stack.resetStack();
    }

    private static final VarHandle STATE;
    static {
        try {
            MethodHandles.Lookup l = MethodHandles.lookup();
            STATE = l.findVarHandle(Fiber.class, "state", Strand.State.class);
        } catch (ReflectiveOperationException e) {
            throw new ExceptionInInitializerError(e);
        }
    }

    private boolean casState(State expected, State update) {
        return STATE.compareAndSet(this, expected, update);
    }

    private void orderedSetState(State value) {
        STATE.setOpaque(this, value); // UNSAFE.putOrderedObject(this, stateOffset, value);
>>>>>>> db0ac29f
    }

    //<editor-fold defaultstate="collapsed" desc="Recording">
    /////////// Recording ///////////////////////////////////
    protected final boolean isRecordingLevel(int level) {
        if (!Debug.isDebug())
            return false;
        final FlightRecorder.ThreadRecorder recorder = flightRecorder != null ? flightRecorder.get() : null;
        if (recorder == null)
            return false;
        return recorder.recordsLevel(level);
    }

    protected final void record(int level, String clazz, String method, String format) {
        if (flightRecorder != null)
            record(flightRecorder.get(), level, clazz, method, format);
    }

    protected final void record(int level, String clazz, String method, String format, Object arg1) {
        if (flightRecorder != null)
            record(flightRecorder.get(), level, clazz, method, format, arg1);
    }

    protected final void record(int level, String clazz, String method, String format, Object arg1, Object arg2) {
        if (flightRecorder != null)
            record(flightRecorder.get(), level, clazz, method, format, arg1, arg2);
    }

    protected final void record(int level, String clazz, String method, String format, Object arg1, Object arg2, Object arg3) {
        if (flightRecorder != null)
            record(flightRecorder.get(), level, clazz, method, format, arg1, arg2, arg3);
    }

    protected final void record(int level, String clazz, String method, String format, Object arg1, Object arg2, Object arg3, Object arg4) {
        if (flightRecorder != null)
            record(flightRecorder.get(), level, clazz, method, format, arg1, arg2, arg3, arg4);
    }

    protected final void record(int level, String clazz, String method, String format, Object arg1, Object arg2, Object arg3, Object arg4, Object arg5) {
        if (flightRecorder != null)
            record(flightRecorder.get(), level, clazz, method, format, arg1, arg2, arg3, arg4, arg5);
    }

    protected final void record(int level, String clazz, String method, String format, Object arg1, Object arg2, Object arg3, Object arg4, Object arg5, Object arg6) {
        if (flightRecorder != null)
            record(flightRecorder.get(), level, clazz, method, format, arg1, arg2, arg3, arg4, arg5, arg6);
    }

    protected final void record(int level, String clazz, String method, String format, Object arg1, Object arg2, Object arg3, Object arg4, Object arg5, Object arg6, Object arg7) {
        if (flightRecorder != null)
            record(flightRecorder.get(), level, clazz, method, format, arg1, arg2, arg3, arg4, arg5, arg6, arg7);
    }

    protected final void record(int level, String clazz, String method, String format, Object... args) {
        if (flightRecorder != null)
            record(flightRecorder.get(), level, clazz, method, format, args);
    }

    private static void record(FlightRecorder.ThreadRecorder recorder, int level, String clazz, String method, String format) {
        if (recorder != null)
            recorder.record(level, makeFlightRecorderMessage(recorder, clazz, method, format, null));
    }

    private static void record(FlightRecorder.ThreadRecorder recorder, int level, String clazz, String method, String format, Object arg1) {
        if (recorder != null)
            recorder.record(level, makeFlightRecorderMessage(recorder, clazz, method, format, new Object[]{arg1}));
    }

    private static void record(FlightRecorder.ThreadRecorder recorder, int level, String clazz, String method, String format, Object arg1, Object arg2) {
        if (recorder != null)
            recorder.record(level, makeFlightRecorderMessage(recorder, clazz, method, format, new Object[]{arg1, arg2}));
    }

    private static void record(FlightRecorder.ThreadRecorder recorder, int level, String clazz, String method, String format, Object arg1, Object arg2, Object arg3) {
        if (recorder != null)
            recorder.record(level, makeFlightRecorderMessage(recorder, clazz, method, format, new Object[]{arg1, arg2, arg3}));
    }

    private static void record(FlightRecorder.ThreadRecorder recorder, int level, String clazz, String method, String format, Object arg1, Object arg2, Object arg3, Object arg4) {
        if (recorder != null)
            recorder.record(level, makeFlightRecorderMessage(recorder, clazz, method, format, new Object[]{arg1, arg2, arg3, arg4}));
    }

    private static void record(FlightRecorder.ThreadRecorder recorder, int level, String clazz, String method, String format, Object arg1, Object arg2, Object arg3, Object arg4, Object arg5) {
        if (recorder != null)
            recorder.record(level, makeFlightRecorderMessage(recorder, clazz, method, format, new Object[]{arg1, arg2, arg3, arg4, arg5}));
    }

    private static void record(FlightRecorder.ThreadRecorder recorder, int level, String clazz, String method, String format, Object arg1, Object arg2, Object arg3, Object arg4, Object arg5, Object arg6) {
        if (recorder != null)
            recorder.record(level, makeFlightRecorderMessage(recorder, clazz, method, format, new Object[]{arg1, arg2, arg3, arg4, arg5, arg6}));
    }

    private static void record(FlightRecorder.ThreadRecorder recorder, int level, String clazz, String method, String format, Object arg1, Object arg2, Object arg3, Object arg4, Object arg5, Object arg6, Object arg7) {
        if (recorder != null)
            recorder.record(level, makeFlightRecorderMessage(recorder, clazz, method, format, new Object[]{arg1, arg2, arg3, arg4, arg5, arg6, arg7}));
    }

    private static void record(FlightRecorder.ThreadRecorder recorder, int level, String clazz, String method, String format, Object... args) {
        if (recorder != null)
            recorder.record(level, makeFlightRecorderMessage(recorder, clazz, method, format, args));
    }

    private static FlightRecorderMessage makeFlightRecorderMessage(FlightRecorder.ThreadRecorder recorder, String clazz, String method, String format, Object[] args) {
        return new FlightRecorderMessage(clazz, method, format, args);
        //return ((FlightRecorderMessageFactory) recorder.getAux()).makeFlightRecorderMessage(clazz, method, format, args);
    }
    //</editor-fold>
<<<<<<< HEAD
=======

    private static StackTraceElement[] skipStackTraceElements(StackTraceElement[] st, int skip) {
        if (skip >= st.length)
            return st; // something is wrong, but all the more reason not to lose the stacktrace
        final StackTraceElement[] st1 = new StackTraceElement[st.length - skip];
        System.arraycopy(st, skip, st1, 0, st1.length);
        return st1;
    }

    /**
     * Parks the fiber and allows the given callback to serialize it.
     *
     * @param writer a callback that can serialize the fiber.
     * @throws SuspendExecution
     */
    @SuppressWarnings("empty-statement")
    public static void parkAndSerialize(final FiberWriter writer) throws SuspendExecution {
//        if (writer == null)
//            return; // should only happen during unparkSerialized 
        while (!park(SERIALIZER_BLOCKER, new ParkAction() {
            @Override
            public void run(Fiber f) {
                f.record(1, "Fiber", "parkAndSerialize", "Serializing fiber %s", f);
                writer.write(f, getFiberSerializer());
            }
        }));
    }

    /**
     * Parks the fiber and allows the given callback to serialize it, optimized for use cases where
     * the callback object has a custom way to obtain the required serializer (e.g. from a serializer pool)
     *
     * @param writer a callback that can serialize the fiber.
     * @throws SuspendExecution
     */
    @SuppressWarnings("empty-statement")
    public static void parkAndCustomSerialize(final CustomFiberWriter writer) throws SuspendExecution {
        while (!park(SERIALIZER_BLOCKER, new ParkAction() {
            @Override
            public void run(Fiber f) {
                f.record(1, "Fiber", "parkAndCustomSerialize", "Serializing fiber %s", f);
                writer.write(f);
            }
        })) ;
    }

    /**
     * Deserializes a fiber from the given byte array and unparks it.
     *
     * @param serFiber  The byte array containing a fiber's serialized form.
     * @param scheduler The {@link FiberScheduler} to use for scheduling the fiber.
     * @return The deserialized, running fiber.
     */
    public static <V> Fiber<V> unparkSerialized(byte[] serFiber, FiberScheduler scheduler) {
        final Fiber<V> f = (Fiber<V>) getFiberSerializer().read(serFiber);
        return unparkDeserialized(f, scheduler);
    }

    /**
     * Unparks a fiber that's been deserialized (with the help of {@link #getFiberSerializer()}
     *
     * @param f         The deserialized fiber
     * @param scheduler The {@link FiberScheduler} to use for scheduling the fiber.
     * @return The fiber
     */
    public static <V> Fiber<V> unparkDeserialized(Fiber<V> f, FiberScheduler scheduler) {
        f.record(1, "Fiber", "unparkDeserialized", "Deserialized fiber %s", f);
        final Thread currentThread = Thread.currentThread();
        f.fiberRef = new DummyRunnable(f);
        f.fid = nextFiberId();
        f.scheduler = scheduler;
        f.task = scheduler.newFiberTask(f);
        f.task.setState(FiberTask.PARKED);
        if (USE_VAL_FOR_RESULT /*&& !isVoidResult(target)*/)
            f.result = new Val<V>();

        f.contextClassLoader = ThreadAccess.getContextClassLoader(currentThread);
        if (MAINTAIN_ACCESS_CONTROL_CONTEXT)
            f.inheritedAccessControlContext = AccessController.getContext();

        f.record(1, "Fiber", "unparkDeserialized", "Unparking deserialized fiber %s", f);
        f.unpark(SERIALIZER_BLOCKER);

        return f;
    }

    /**
     * Returns a {@link ByteArraySerializer} capable of serializing an object graph containing fibers.
     */
    public static ByteArraySerializer getFiberSerializer() {
        return getFiberSerializer(true);
    }

    /**
     * Returns a {@link ByteArraySerializer} capable of serializing an object graph containing fibers.
     *
     * @param includeThreadLocals if true, thread/fiber local storage slots will also be serialised.
     *                            You may want to set this to false if you are using frameworks that put
     *                            things that cannot be properly serialised into TLS slots, or if the feature
     *                            causes other issues.
     */
    public static ByteArraySerializer getFiberSerializer(boolean includeThreadLocals) {
        final KryoSerializer s = new KryoSerializer();
        s.getKryo().addDefaultSerializer(Fiber.class, new FiberSerializer(includeThreadLocals));
        s.getKryo().addDefaultSerializer(ThreadLocal.class, new ThreadLocalSerializer());
        s.getKryo().addDefaultSerializer(FiberWriter.class, new FiberWriterSerializer());
        s.getKryo().addDefaultSerializer(CustomFiberWriter.class, new CustomFiberWriterSerializer());
        s.getKryo().register(Fiber.class);
        s.getKryo().register(ThreadLocal.class);
        s.getKryo().register(InheritableThreadLocal.class);
        s.getKryo().register(ThreadLocalSerializer.DEFAULT.class);
        s.getKryo().register(FiberWriter.class);
        return s;
    }

    private static class FiberSerializer extends Serializer<Fiber> {
        private boolean includeThreadLocals;

        public FiberSerializer(boolean includeThreadLocals) {
            this.includeThreadLocals = includeThreadLocals;
            setImmutable(true);
        }

        @Override
        @SuppressWarnings({"CallToPrintStackTrace", "unchecked"})
        public void write(Kryo kryo, Output output, Fiber f) {
            final Thread currentThread = Thread.currentThread();

            // If we need to serialise thread local storage slots as well, then we have to do a swap to avoid
            // type problems. If we don't, then it's much easier to serialise things.
            if (!includeThreadLocals || f.noLocals) {
                Object tmpFiberLocals = f.fiberLocals;
                Object tmpInheritableFiberLocals = f.inheritableFiberLocals;
                f.fiberLocals = null;
                f.inheritableFiberLocals = null;
                try {
                    f.stack.resumeStack();
                    kryo.writeClass(output, f.getClass());
                    new FieldSerializer(kryo, f.getClass()).write(kryo, output, f);
                } finally {
                    f.fiberLocals = tmpFiberLocals;
                    f.inheritableFiberLocals = tmpInheritableFiberLocals;
                }
            } else {
                final Object tmpThreadLocals = ThreadAccess.getThreadLocals(currentThread);
                final Object tmpInheritableThreadLocals = ThreadAccess.getInheritableThreadLocals(currentThread);
                ThreadAccess.setThreadLocals(currentThread, f.fiberLocals);
                ThreadAccess.setInheritableThreadLocals(currentThread, f.inheritableFiberLocals);
                Object realFiberLocals = f.fiberLocals;
                Object realInheritableFiberLocals = f.inheritableFiberLocals;
                try {
                    // Switch the type of fiberLocals here to Object[] from ThreadLocalMap, to ease serialisation.
                    // We must switch it back when we are done.
                    f.fiberLocals = realFiberLocals != null ? ThreadAccess.toMap(realFiberLocals).keySet().toArray() : null;
                    f.inheritableFiberLocals = realInheritableFiberLocals != null
                            ? ThreadAccess.toMap(realInheritableFiberLocals).keySet().toArray() : null;
                    f.stack.resumeStack();

                    kryo.writeClass(output, f.getClass());
                    new FieldSerializer(kryo, f.getClass()).write(kryo, output, f);
                } catch (Throwable t) {
                    t.printStackTrace();
                    throw t;
                } finally {
                    f.fiberLocals = realFiberLocals;
                    f.inheritableFiberLocals = realInheritableFiberLocals;
                    ThreadAccess.setThreadLocals(currentThread, tmpThreadLocals);
                    ThreadAccess.setInheritableThreadLocals(currentThread, tmpInheritableThreadLocals);
                }
            }
        }

        @Override
        @SuppressWarnings("CallToPrintStackTrace")
        public Fiber read(Kryo kryo, Input input, Class<Fiber> type) {
            final Fiber f;
            final Thread currentThread = Thread.currentThread();
            final Object tmpThreadLocals = ThreadAccess.getThreadLocals(currentThread);
            final Object tmpInheritableThreadLocals = ThreadAccess.getInheritableThreadLocals(currentThread);
            ThreadAccess.setThreadLocals(currentThread, null);
            ThreadAccess.setInheritableThreadLocals(currentThread, null);
            try {
                final Registration reg = kryo.readClass(input);
                if (reg == null)
                    return null;
                f = (Fiber) new FieldSerializer(kryo, reg.getType()).read(kryo, input, reg.getType());

                if (!f.noLocals) {
                    f.fiberLocals = ThreadAccess.getThreadLocals(currentThread);
                    f.inheritableFiberLocals = ThreadAccess.getInheritableThreadLocals(currentThread);
                }
                return f;
            } catch (Throwable t) {
                t.printStackTrace();
                throw t;
            } finally {
                ThreadAccess.setThreadLocals(currentThread, tmpThreadLocals);
                ThreadAccess.setInheritableThreadLocals(currentThread, tmpInheritableThreadLocals);
            }
        }
    }
>>>>>>> db0ac29f
}<|MERGE_RESOLUTION|>--- conflicted
+++ resolved
@@ -25,20 +25,7 @@
 import java.util.Map;
 import java.util.concurrent.*;
 import java.util.concurrent.atomic.AtomicLong;
-<<<<<<< HEAD
 import java.util.concurrent.locks.LockSupport;
-=======
-import com.esotericsoftware.kryo.Kryo;
-import com.esotericsoftware.kryo.Registration;
-import com.esotericsoftware.kryo.Serializer;
-import com.esotericsoftware.kryo.io.Input;
-import com.esotericsoftware.kryo.io.Output;
-import com.esotericsoftware.kryo.serializers.FieldSerializer;
-import java.lang.invoke.MethodHandles;
-import java.lang.invoke.VarHandle;
-// import java.lang.reflect.Executable;
-import java.lang.reflect.Member;
->>>>>>> db0ac29f
 
 /**
  * A lightweight thread.
@@ -221,16 +208,9 @@
     }
 
     /**
-<<<<<<< HEAD
      * Creates a new child Fiber from the given {@link Callable}.
      * This constructor may only be called from within another fiber. This fiber will use the same fork/join pool as the creating fiber.
      * The new fiber has no name, and uses the default initial stack size.
-=======
-     * Causes the current strand's {@link ThreadLocal thread-locals} to be inherited by this fiber. By default only {@link InheritableThreadLocal}s
-     * are inherited.<p>
-     * This method must be called <i>before</i> the fiber is started (i.e. before the {@link #start() start} method is called.
-     * Otherwise, an {@link IllegalStateException} is thrown.</p>
->>>>>>> db0ac29f
      *
      * @param target the SuspendableRunnable for the Fiber.
      * @throws IllegalArgumentException when stackSize is &lt;= 0
@@ -512,362 +492,12 @@
 
     @Override
     public final StackTraceElement[] getStackTrace() {
-<<<<<<< HEAD
         // TODO temporary, might be supported directly by java.lang.Fiber in the future; also it doesn't work from other strands
         return fiberThread != null ? fiberThread.getStackTrace() : null;
     }
 
     public Executor getScheduler() {
         return scheduler;
-=======
-        StackTraceElement[] threadStack = null;
-        if (currentFiber() == this)
-            threadStack = skipStackTraceElements(Thread.currentThread().getStackTrace(), 1); // remove Thread.getStackTrace
-        else {
-            for (;;) {
-                if (state == State.TERMINATED || state == State.NEW)
-                    break;
-                if (state == State.RUNNING) {
-                    final long r = run;
-                    final Thread t = runningThread;
-                    if (t != null)
-                        threadStack = t.getStackTrace();
-                    if (t != null && state == State.RUNNING && run == r && runningThread == t)
-                        break;
-                } else {
-                    threadStack = execStackTrace(1, TimeUnit.MILLISECONDS);
-                    if (threadStack != null) {
-                        // we need to unpark because if someone else had tried to unpark while we were in execStackTrace(), it would have silently failed.
-                        unpark("getStackTrace");
-                        break;
-                    }
-                }
-            }
-        }
-        return threadToFiberStack(threadStack);
-    }
-
-    final FiberInfo getFiberInfo(boolean stack) {
-        if (currentFiber() == this)
-            return makeFiberInfo(State.RUNNING, null, stack ? skipStackTraceElements(Thread.currentThread().getStackTrace(), 1) : null); // remove Thread.getStackTrace
-        else {
-            for (;;) {
-                if (state == State.TERMINATED || state == State.NEW)
-                    return makeFiberInfo(state, null, null);
-                if (state == State.RUNNING) {
-                    if (stack) {
-                        final long r = run;
-                        final Thread t = runningThread;
-                        StackTraceElement[] threadStack = null;
-                        if (t != null)
-                            threadStack = t.getStackTrace();
-                        if (state == State.RUNNING && run == r && runningThread == t)
-                            return makeFiberInfo(State.RUNNING, null, threadStack);
-                    } else
-                        return makeFiberInfo(State.RUNNING, null, null);
-                } else if (stack) {
-                    FiberInfo fi = execFiberInfo(1, TimeUnit.MILLISECONDS);
-                    if (fi != null) {
-                        // we need to unpark because if someone else had tried to unpark while we were in execStackTrace(), it would have silently failed.
-                        unpark();
-                        return fi;
-                    }
-                } else {
-                    State s;
-                    if ((s = state) == State.WAITING || s == State.TIMED_WAITING) {
-                        Object blocker = getBlocker();
-                        if ((s = state) == State.WAITING || s == State.TIMED_WAITING)
-                            return makeFiberInfo(s, blocker, null);
-                    }
-                }
-            }
-        }
-    }
-
-    private FiberInfo makeFiberInfo(State state, Object blocker, StackTraceElement[] stackTrace) {
-        return new FiberInfo(fid, getName(), state, blocker, threadToFiberStack(stackTrace));
-    }
-
-    private static StackTraceElement[] threadToFiberStack(StackTraceElement[] threadStack) {
-        if (threadStack == null)
-            return null;
-        if (threadStack.length == 0)
-            return threadStack;
-
-        int count = 0;
-        for (StackTraceElement ste : threadStack) {
-            count++;
-            if (Fiber.class.getName().equals(ste.getClassName())) {
-                if ("run".equals(ste.getMethodName()))
-                    break;
-                if ("run1".equals(ste.getMethodName())) {
-                    count--;
-                    break;
-                }
-            }
-        }
-
-        StackTraceElement[] fiberStack = new StackTraceElement[count];
-        System.arraycopy(threadStack, 0, fiberStack, 0, count);
-        return fiberStack;
-    }
-
-    public static void dumpStack() {
-        verifyCurrent();
-        printStackTrace(new Exception("Stack trace"), System.err);
-    }
-
-    @SuppressWarnings("CallToThrowablePrintStackTrace")
-    private static void printStackTrace(Throwable t, java.io.OutputStream out) {
-        t.printStackTrace(new java.io.PrintStream(out) {
-            boolean seenExec;
-
-            @Override
-            public void println(String x) {
-                if (x.startsWith("\tat ")) {
-                    if (seenExec)
-                        return;
-                    if (x.startsWith("\tat " + Fiber.class.getName() + ".exec")) {
-                        seenExec = true;
-                        return;
-                    }
-                }
-                super.println(x);
-            }
-        });
-    }
-
-    V getResult() {
-        if (USE_VAL_FOR_RESULT)
-            return null;
-        return (V) result;
-    }
-
-    @Override
-    public final String toString() {
-        return "Fiber@" + fid + (name != null ? (':' + name) : "")
-                + "[task: " + task + ", target: " + Objects.systemToString(target) + ", scheduler: " + scheduler + ']';
-    }
-
-    final Stack getStack() {
-        return stack;
-    }
-
-    /**
-     * An action to perform before or after a park (but always before the fiber has woken up)
-     */
-    interface ParkAction {
-        /**
-         * Called by Fiber immediately before or after park.
-         * This method may not use any ThreadLocals as they have been rest by the time the method is called.
-         *
-         * @param current
-         */
-        void run(Fiber current);
-    }
-
-    private static Fiber verifySuspend() {
-        return verifySuspend(verifyCurrent());
-    }
-
-    static Fiber verifySuspend(Fiber current) {
-        if (verifyInstrumentation)
-            checkInstrumentation();
-        return current;
-    }
-
-    private static Fiber verifyCurrent() {
-        Fiber current = currentFiber();
-        if (current == null) {
-            final Stack stack = Stack.getStack();
-            if (stack != null) {
-                current = stack.getFiber();
-                if (!current.getStackTrace)
-                    throw new AssertionError();
-                return current;
-            }
-            throw new IllegalStateException("Not called on a fiber (current strand: " + Strand.currentStrand() + ")");
-        }
-        return current;
-    }
-
-    private static String sourceLineToDesc(int sourceLine) {
-        if (sourceLine == -1)
-            return "UNKNOWN";
-        else
-            return Integer.toString(sourceLine);
-    }
-
-    private static boolean checkInstrumentation() {
-        return checkInstrumentation(ExtendedStackTrace.here());
-    }
-
-    private static boolean checkInstrumentation(ExtendedStackTrace of) {
-        return checkInstrumentation(of, false);
-    }
-
-    @SuppressWarnings("null")
-    private static boolean checkInstrumentation(ExtendedStackTrace st, boolean fromUncaughtExc) {
-        if (fromUncaughtExc && st.get().length > 0 && st.get()[0] != null) {
-            final ExtendedStackTraceElement first = st.get()[0];
-            if (!first.getDeclaringClass().equals(ClassCastException.class)
-                && !(first.getDeclaringClass().equals(NullPointerException.class) &&
-                     first.getDeclaringClass().getName().startsWith("co.paralleluniverse.fibers")))
-                return true;
-        }
-
-        boolean ok = true;
-        StringBuilder stackTrace = null;
-
-        final ExtendedStackTraceElement[] stes = st.get();
-        for (int i = 0; i < stes.length; i++) {
-            final ExtendedStackTraceElement ste = stes[i];
-            if (ste.getClassName().equals(Thread.class.getName()) && ste.getMethodName().equals("getStackTrace"))
-                continue;
-            if (ste.getClassName().equals(ExtendedStackTrace.class.getName()))
-                continue;
-            if (!ok)
-                printTraceLine(stackTrace, ste);
-            if (ste.getClassName().contains("$$Lambda$"))
-                continue;
-
-            if (!ste.getClassName().equals(Fiber.class.getName()) && !ste.getClassName().startsWith(Fiber.class.getName() + '$')
-                    && !ste.getClassName().equals(Stack.class.getName()) && !SuspendableHelper.isWaiver(ste.getClassName(), ste.getMethodName())) {
-                final Class<?> clazz = ste.getDeclaringClass();
-                final boolean classInstrumented = SuspendableHelper.isInstrumented(clazz);
-                final /*Executable*/ Member m = SuspendableHelper.lookupMethod(ste);
-                if (m != null) {
-                    final boolean methodInstrumented = SuspendableHelper.isInstrumented(m);
-                    final Pair<Boolean, Instrumented> callSiteInstrumented = SuspendableHelper.isCallSiteInstrumented(m, ste.getLineNumber(), ste.getBytecodeIndex(), stes, i);
-                    if (!classInstrumented || !methodInstrumented || !callSiteInstrumented.getFirst()) {
-                        if (ok)
-                            stackTrace = initTrace(i, stes);
-
-                        if (!classInstrumented || !methodInstrumented)
-                            stackTrace.append(" **");
-                        else if (!callSiteInstrumented.getFirst())
-                            stackTrace.append(" !! (instrumented suspendable calls at: ")
-                                    .append(callSitesString(callSiteInstrumented.getSecond()))
-                                    .append(")");
-                        ok = false;
-                    }
-                } else {
-                    if (ok)
-                        stackTrace = initTrace(i, stes);
-
-                    stackTrace.append(" **"); // Methods can only be found via source lines in @Instrumented annotations
-                    ok = false;
-                }
-            } else if (ste.getClassName().equals(Fiber.class.getName()) && ste.getMethodName().equals("run1")) {
-                if (!ok) {
-                    final String str = "Uninstrumented whole methods ('**') or single calls ('!!') detected: " + stackTrace;
-                    if (Debug.isUnitTest())
-                        throw new VerifyInstrumentationException(str);
-                    System.err.println("WARNING: " + str);
-                }
-                return ok;
-            }
-        }
-        throw new IllegalStateException("Not run through Fiber.exec(). (trace: " + Arrays.toString(stes) + ")");
-    }
-
-    private static String callSitesString(Instrumented i) {
-        if (i == null)
-            return "N/A";
-        return
-            "lines " + Arrays.toString(i.suspendableCallSites())
-            + ", "
-            + " calls " + Arrays.toString(getReadableCallsites(i.suspendableCallSiteNames()))
-//          + "BCIs " + Arrays.toString(i.suspendableCallSitesOffsetsAfterInstr()) +
-            ;
-    }
-    
-    private static String[] getReadableCallsites(String[] callsites) {
-        String[] readable = new String[callsites.length];
-        for (int i = 0; i < callsites.length; i++)
-            readable[i] = SuspendableHelper.getCallsiteOwner(callsites[i]) + "."
-                          + SuspendableHelper.getCallsiteName(callsites[i])
-                          + ASMUtil.getReadableDescriptor(SuspendableHelper.getCallsiteDesc(callsites[i]));
-        return readable;
-    }
-
-    private static StringBuilder initTrace(int i, ExtendedStackTraceElement[] stes) {
-        final StringBuilder stackTrace = new StringBuilder();
-        for (int j = 0; j <= i; j++) {
-            final ExtendedStackTraceElement ste2 = stes[j];
-            if (ste2.getClassName().equals(Thread.class.getName()) && ste2.getMethodName().equals("getStackTrace"))
-                continue;
-            printTraceLine(stackTrace, ste2);
-        }
-        return stackTrace;
-    }
-
-    private static void printTraceLine(StringBuilder stackTrace, ExtendedStackTraceElement ste) {
-        final Member m = SuspendableHelper.lookupMethod(ste);
-        stackTrace.append("\n\tat ").append(ste.getMethod() == null ? ste.toString(m) : ste.toString());
-        if (SuspendableHelper.isOptimized(m))
-            stackTrace.append(" (optimized)");
-    }
-
-    @SuppressWarnings("unchecked")
-    private static boolean isInstrumented(Class clazz) {
-        boolean res = clazz.isAnnotationPresent(Instrumented.class);
-        if (!res)
-            res = isInstrumented0(clazz); // a second chance
-        return res;
-    }
-
-    private static boolean isInstrumented0(Class clazz) {
-        // Sometimes, a child class does not implement any suspendable methods AND is loaded before its superclass (that does). Test for that:
-        Class superclazz = clazz.getSuperclass();
-        if (superclazz != null) {
-            if (superclazz.isAnnotationPresent(Instrumented.class)) {
-                // make sure the child class doesn't have any suspendable methods
-                Method[] ms = clazz.getDeclaredMethods();
-                for (Method m : ms) {
-                    for (Class et : m.getExceptionTypes()) {
-                        if (et.equals(SuspendExecution.class))
-                            return false;
-                    }
-                    if (m.isAnnotationPresent(Suspendable.class))
-                        return false;
-                }
-                return true;
-            } else
-                return isInstrumented0(superclazz);
-        } else
-            return false;
-    }
-
-    @VisibleForTesting
-    void resetState() {
-        task.tryUnpark(null);
-        assert task.getState() == FiberTask.RUNNABLE;
-    }
-
-    @VisibleForTesting // called _only_ in Fiber overhead benchmark
-    void reset() {
-        this.result = RESET;
-        stack.resetStack();
-    }
-
-    private static final VarHandle STATE;
-    static {
-        try {
-            MethodHandles.Lookup l = MethodHandles.lookup();
-            STATE = l.findVarHandle(Fiber.class, "state", Strand.State.class);
-        } catch (ReflectiveOperationException e) {
-            throw new ExceptionInInitializerError(e);
-        }
-    }
-
-    private boolean casState(State expected, State update) {
-        return STATE.compareAndSet(this, expected, update);
-    }
-
-    private void orderedSetState(State value) {
-        STATE.setOpaque(this, value); // UNSAFE.putOrderedObject(this, stateOffset, value);
->>>>>>> db0ac29f
     }
 
     //<editor-fold defaultstate="collapsed" desc="Recording">
@@ -976,208 +606,4 @@
         //return ((FlightRecorderMessageFactory) recorder.getAux()).makeFlightRecorderMessage(clazz, method, format, args);
     }
     //</editor-fold>
-<<<<<<< HEAD
-=======
-
-    private static StackTraceElement[] skipStackTraceElements(StackTraceElement[] st, int skip) {
-        if (skip >= st.length)
-            return st; // something is wrong, but all the more reason not to lose the stacktrace
-        final StackTraceElement[] st1 = new StackTraceElement[st.length - skip];
-        System.arraycopy(st, skip, st1, 0, st1.length);
-        return st1;
-    }
-
-    /**
-     * Parks the fiber and allows the given callback to serialize it.
-     *
-     * @param writer a callback that can serialize the fiber.
-     * @throws SuspendExecution
-     */
-    @SuppressWarnings("empty-statement")
-    public static void parkAndSerialize(final FiberWriter writer) throws SuspendExecution {
-//        if (writer == null)
-//            return; // should only happen during unparkSerialized 
-        while (!park(SERIALIZER_BLOCKER, new ParkAction() {
-            @Override
-            public void run(Fiber f) {
-                f.record(1, "Fiber", "parkAndSerialize", "Serializing fiber %s", f);
-                writer.write(f, getFiberSerializer());
-            }
-        }));
-    }
-
-    /**
-     * Parks the fiber and allows the given callback to serialize it, optimized for use cases where
-     * the callback object has a custom way to obtain the required serializer (e.g. from a serializer pool)
-     *
-     * @param writer a callback that can serialize the fiber.
-     * @throws SuspendExecution
-     */
-    @SuppressWarnings("empty-statement")
-    public static void parkAndCustomSerialize(final CustomFiberWriter writer) throws SuspendExecution {
-        while (!park(SERIALIZER_BLOCKER, new ParkAction() {
-            @Override
-            public void run(Fiber f) {
-                f.record(1, "Fiber", "parkAndCustomSerialize", "Serializing fiber %s", f);
-                writer.write(f);
-            }
-        })) ;
-    }
-
-    /**
-     * Deserializes a fiber from the given byte array and unparks it.
-     *
-     * @param serFiber  The byte array containing a fiber's serialized form.
-     * @param scheduler The {@link FiberScheduler} to use for scheduling the fiber.
-     * @return The deserialized, running fiber.
-     */
-    public static <V> Fiber<V> unparkSerialized(byte[] serFiber, FiberScheduler scheduler) {
-        final Fiber<V> f = (Fiber<V>) getFiberSerializer().read(serFiber);
-        return unparkDeserialized(f, scheduler);
-    }
-
-    /**
-     * Unparks a fiber that's been deserialized (with the help of {@link #getFiberSerializer()}
-     *
-     * @param f         The deserialized fiber
-     * @param scheduler The {@link FiberScheduler} to use for scheduling the fiber.
-     * @return The fiber
-     */
-    public static <V> Fiber<V> unparkDeserialized(Fiber<V> f, FiberScheduler scheduler) {
-        f.record(1, "Fiber", "unparkDeserialized", "Deserialized fiber %s", f);
-        final Thread currentThread = Thread.currentThread();
-        f.fiberRef = new DummyRunnable(f);
-        f.fid = nextFiberId();
-        f.scheduler = scheduler;
-        f.task = scheduler.newFiberTask(f);
-        f.task.setState(FiberTask.PARKED);
-        if (USE_VAL_FOR_RESULT /*&& !isVoidResult(target)*/)
-            f.result = new Val<V>();
-
-        f.contextClassLoader = ThreadAccess.getContextClassLoader(currentThread);
-        if (MAINTAIN_ACCESS_CONTROL_CONTEXT)
-            f.inheritedAccessControlContext = AccessController.getContext();
-
-        f.record(1, "Fiber", "unparkDeserialized", "Unparking deserialized fiber %s", f);
-        f.unpark(SERIALIZER_BLOCKER);
-
-        return f;
-    }
-
-    /**
-     * Returns a {@link ByteArraySerializer} capable of serializing an object graph containing fibers.
-     */
-    public static ByteArraySerializer getFiberSerializer() {
-        return getFiberSerializer(true);
-    }
-
-    /**
-     * Returns a {@link ByteArraySerializer} capable of serializing an object graph containing fibers.
-     *
-     * @param includeThreadLocals if true, thread/fiber local storage slots will also be serialised.
-     *                            You may want to set this to false if you are using frameworks that put
-     *                            things that cannot be properly serialised into TLS slots, or if the feature
-     *                            causes other issues.
-     */
-    public static ByteArraySerializer getFiberSerializer(boolean includeThreadLocals) {
-        final KryoSerializer s = new KryoSerializer();
-        s.getKryo().addDefaultSerializer(Fiber.class, new FiberSerializer(includeThreadLocals));
-        s.getKryo().addDefaultSerializer(ThreadLocal.class, new ThreadLocalSerializer());
-        s.getKryo().addDefaultSerializer(FiberWriter.class, new FiberWriterSerializer());
-        s.getKryo().addDefaultSerializer(CustomFiberWriter.class, new CustomFiberWriterSerializer());
-        s.getKryo().register(Fiber.class);
-        s.getKryo().register(ThreadLocal.class);
-        s.getKryo().register(InheritableThreadLocal.class);
-        s.getKryo().register(ThreadLocalSerializer.DEFAULT.class);
-        s.getKryo().register(FiberWriter.class);
-        return s;
-    }
-
-    private static class FiberSerializer extends Serializer<Fiber> {
-        private boolean includeThreadLocals;
-
-        public FiberSerializer(boolean includeThreadLocals) {
-            this.includeThreadLocals = includeThreadLocals;
-            setImmutable(true);
-        }
-
-        @Override
-        @SuppressWarnings({"CallToPrintStackTrace", "unchecked"})
-        public void write(Kryo kryo, Output output, Fiber f) {
-            final Thread currentThread = Thread.currentThread();
-
-            // If we need to serialise thread local storage slots as well, then we have to do a swap to avoid
-            // type problems. If we don't, then it's much easier to serialise things.
-            if (!includeThreadLocals || f.noLocals) {
-                Object tmpFiberLocals = f.fiberLocals;
-                Object tmpInheritableFiberLocals = f.inheritableFiberLocals;
-                f.fiberLocals = null;
-                f.inheritableFiberLocals = null;
-                try {
-                    f.stack.resumeStack();
-                    kryo.writeClass(output, f.getClass());
-                    new FieldSerializer(kryo, f.getClass()).write(kryo, output, f);
-                } finally {
-                    f.fiberLocals = tmpFiberLocals;
-                    f.inheritableFiberLocals = tmpInheritableFiberLocals;
-                }
-            } else {
-                final Object tmpThreadLocals = ThreadAccess.getThreadLocals(currentThread);
-                final Object tmpInheritableThreadLocals = ThreadAccess.getInheritableThreadLocals(currentThread);
-                ThreadAccess.setThreadLocals(currentThread, f.fiberLocals);
-                ThreadAccess.setInheritableThreadLocals(currentThread, f.inheritableFiberLocals);
-                Object realFiberLocals = f.fiberLocals;
-                Object realInheritableFiberLocals = f.inheritableFiberLocals;
-                try {
-                    // Switch the type of fiberLocals here to Object[] from ThreadLocalMap, to ease serialisation.
-                    // We must switch it back when we are done.
-                    f.fiberLocals = realFiberLocals != null ? ThreadAccess.toMap(realFiberLocals).keySet().toArray() : null;
-                    f.inheritableFiberLocals = realInheritableFiberLocals != null
-                            ? ThreadAccess.toMap(realInheritableFiberLocals).keySet().toArray() : null;
-                    f.stack.resumeStack();
-
-                    kryo.writeClass(output, f.getClass());
-                    new FieldSerializer(kryo, f.getClass()).write(kryo, output, f);
-                } catch (Throwable t) {
-                    t.printStackTrace();
-                    throw t;
-                } finally {
-                    f.fiberLocals = realFiberLocals;
-                    f.inheritableFiberLocals = realInheritableFiberLocals;
-                    ThreadAccess.setThreadLocals(currentThread, tmpThreadLocals);
-                    ThreadAccess.setInheritableThreadLocals(currentThread, tmpInheritableThreadLocals);
-                }
-            }
-        }
-
-        @Override
-        @SuppressWarnings("CallToPrintStackTrace")
-        public Fiber read(Kryo kryo, Input input, Class<Fiber> type) {
-            final Fiber f;
-            final Thread currentThread = Thread.currentThread();
-            final Object tmpThreadLocals = ThreadAccess.getThreadLocals(currentThread);
-            final Object tmpInheritableThreadLocals = ThreadAccess.getInheritableThreadLocals(currentThread);
-            ThreadAccess.setThreadLocals(currentThread, null);
-            ThreadAccess.setInheritableThreadLocals(currentThread, null);
-            try {
-                final Registration reg = kryo.readClass(input);
-                if (reg == null)
-                    return null;
-                f = (Fiber) new FieldSerializer(kryo, reg.getType()).read(kryo, input, reg.getType());
-
-                if (!f.noLocals) {
-                    f.fiberLocals = ThreadAccess.getThreadLocals(currentThread);
-                    f.inheritableFiberLocals = ThreadAccess.getInheritableThreadLocals(currentThread);
-                }
-                return f;
-            } catch (Throwable t) {
-                t.printStackTrace();
-                throw t;
-            } finally {
-                ThreadAccess.setThreadLocals(currentThread, tmpThreadLocals);
-                ThreadAccess.setInheritableThreadLocals(currentThread, tmpInheritableThreadLocals);
-            }
-        }
-    }
->>>>>>> db0ac29f
 }