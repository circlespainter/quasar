--- conflicted
+++ resolved
@@ -1,30 +1,13 @@
 package co.paralleluniverse.fibers;
 
 import java.util.concurrent.Executor;
+import java.util.concurrent.ExecutorService;
 import java.util.concurrent.Executors;
 
-<<<<<<< HEAD
-=======
-/**
- * The default {@link FiberScheduler} used to schedule fibers that do not specify a particular scheduler.
- * The properties of the default scheduler can be set with system properties:
- * <ul>
- * <li>{@code "co.paralleluniverse.fibers.DefaultFiberPool.parallelism"} - the number of threads in the default scheduler. By default, set equal to the number of available cores.</li>
- * <li>{@code "co.paralleluniverse.fibers.DefaultFiberPool.exceptionHandler"} - the name of the class to be used as the {@link UncaughtExceptionHandler UncaughtExceptionHandler}
- * (an instance is constructed using a public default constructor)</li>
- * <li>{@code "co.paralleluniverse.fibers.DefaultFiberPool.monitor"} - the {@link MonitorType monitor type} used to monitor the underlying {@code ForkJoinPool}.
- * May be {@code "JMX"} (the defualt), {@code "METRICS"}, or {@code "NONE"}.</li>
- * <li>{@code "co.paralleluniverse.fibers.DefaultFiberPool.detailedFiberInfo"} - whether the fibers monitor collects detailed information about running fibers.
- * May be {@code "true"} or {@code "false"} (the default)</li>
- * </ul>
- *
- * @author pron
- */
->>>>>>> db0ac29f
 public class DefaultFiberScheduler {
-    private static final Executor INSTANCE = Executors.newWorkStealingPool();
+    private static final ExecutorService INSTANCE = Executors.newWorkStealingPool();
 
-    public static Executor getInstance() {
+    public static ExecutorService getInstance() {
         return INSTANCE;
     }
 }