--- conflicted
+++ resolved
@@ -42,11 +42,8 @@
     private int sp;
     private transient boolean shouldVerifyInstrumentation;
     private transient boolean pushed;
-<<<<<<< HEAD
-    private long[] dataLong;        // holds primitives on stack as well as each method's entry point as well as stack pointer
+    private long[] dataLong;        // holds primitives on stack as well as each method's entry point and the stack pointer
     private Object[] dataObject;    // holds refs on stack
-=======
->>>>>>> 9648d6fb
 
     Stack(Fiber fiber, int stackSize) {
         if (stackSize <= 0)
