/*
 * Quasar: lightweight threads and actors for the JVM.
 * Copyright (c) 2013-2016, Parallel Universe Software Co. All rights reserved.
 * 
 * This program and the accompanying materials are dual-licensed under
 * either the terms of the Eclipse Public License v1.0 as published by
 * the Eclipse Foundation
 *  
 *   or (per the licensee's choosing)
 *  
 * under the terms of the GNU Lesser General Public License version 3.0
 * as published by the Free Software Foundation.
 */
package co.paralleluniverse.fibers.instrument;

import co.paralleluniverse.common.util.ExtendedStackTraceElement;
import co.paralleluniverse.common.util.Pair;
import co.paralleluniverse.concurrent.util.MapUtil;
import co.paralleluniverse.fibers.Fiber;
import co.paralleluniverse.fibers.Instrumented;
import co.paralleluniverse.fibers.Stack;
import co.paralleluniverse.fibers.SuspendableCallSite;

import java.lang.annotation.Annotation;
import java.lang.reflect.Constructor;
// import java.lang.reflect.Executable;
import java.lang.reflect.Member;
import java.lang.reflect.Method;
import java.util.Collections;
import java.util.Set;

/**
 * @author pron
 */
public final class SuspendableHelper {
    static boolean javaAgent;

    private static final Set<Pair<String, String>> waivers = Collections.newSetFromMap(MapUtil.<Pair<String, String>, Boolean>newConcurrentHashMap());

    public static boolean isJavaAgentActive() {
        return javaAgent;
    }

    public static boolean isInstrumented(Class clazz) {
        return clazz != null && clazz.isAnnotationPresent(Instrumented.class);
    }

    public static /*Executable*/ Member lookupMethod(ExtendedStackTraceElement ste) {
        if (ste.getDeclaringClass() == null)
            return null;

        if (ste.getMethod() != null)
            return ste.getMethod();

        for (final Method m : ste.getDeclaringClass().getDeclaredMethods()) {
            if (m.getName().equals(ste.getMethodName())) {
                final Instrumented i = getAnnotation(m, Instrumented.class);
                if (m.isSynthetic() || isWaiver(m.getDeclaringClass().getName(), m.getName()) || i != null && ste.getLineNumber() >= i.methodStartSourceLine() && ste.getLineNumber() <= i.methodEndSourceLine())
                    return m;
            }
        }
        return null;
    }

<<<<<<< HEAD
    public static Pair<Boolean, int[]> isCallSiteInstrumented(/*Executable*/ Member m, int sourceLine, ExtendedStackTraceElement optUpperSte) {
=======
    public static Pair<Boolean, Instrumented> isCallSiteInstrumented(/*Executable*/ Member m, int sourceLine, int bci, ExtendedStackTraceElement[] stes, int currentSteIdx) {
>>>>>>> 3f49db8f
        if (m == null)
            return new Pair<>(false, null);

        if (isSyntheticAndNotLambda(m))
            return new Pair<>(true, null);

<<<<<<< HEAD
        if (optUpperSte != null
=======
        if (currentSteIdx - 1 >= 0
>>>>>>> 3f49db8f
                // `verifySuspend` and `popMethod` calls are not suspendable call sites, not verifying them.
                && ((optUpperSte.getClassName().equals(Fiber.class.getName()) && optUpperSte.getMethodName().equals("verifySuspend"))
                || (optUpperSte.getClassName().equals(Stack.class.getName()) && optUpperSte.getMethodName().equals("popMethod")))) {
            return new Pair<>(true, null);
        } else {
            final Instrumented i = getAnnotation(m, Instrumented.class);
            if (i != null) {
<<<<<<< HEAD
                final int[] sourceLines = getSourceLines(i);
                for (int j : sourceLines) {
                    if (j == sourceLine)
                        return new Pair<>(true, sourceLines);
=======
                if (bci >= 0) { // Prefer BCI matching as it's unambiguous
                    final int[] scs = i.suspendableCallSitesOffsetsAfterInstr();
                    for (int j : scs) {
                        if (j == bci)
                            return new Pair<>(true, i);
                    }
                } else if (sourceLine >= 0){
                    final int[] scs = i.suspendableCallSites();
                    for (int j : scs) {
                        if (j == sourceLine)
                            return new Pair<>(true, i);
                    }
>>>>>>> 3f49db8f
                }

                return new Pair<>(false, i);
            }

            return new Pair<>(false, null);
        }
    }

    static int[] getSourceLines(Instrumented a) {
        final SuspendableCallSite[] susCallSites = a.methodSuspendableCallSites();
        final int[] ret = new int[susCallSites.length];
        for (int i = 0 ; i < ret.length ; i++)
            ret[i] = susCallSites[i].sourceLine();
        return ret;
    }

    static int[] getPostInstrumentationOffsets(Instrumented a) {
        final SuspendableCallSite[] susCallSites = a.methodSuspendableCallSites();
        final int[] ret = new int[susCallSites.length];
        for (int i = 0 ; i < ret.length ; i++)
            ret[i] = susCallSites[i].postInstrumentationOffset();
        return ret;
    }

    public static boolean isInstrumented(Member m) {
        return m != null && (isSyntheticAndNotLambda(m) || getAnnotation(m, Instrumented.class) != null);
    }

    @SuppressWarnings("WeakerAccess")
    public static boolean isSyntheticAndNotLambda(Member m) {
        return m.isSynthetic() && !m.getName().startsWith(Classes.LAMBDA_METHOD_PREFIX);
    }

    public static boolean isOptimized(Member m) {
        if (m == null)
            return false;

        final Instrumented i = getAnnotation(m, Instrumented.class);
        return (i != null && i.isMethodInstrumentationOptimized());
    }

    public static <T extends Annotation> T getAnnotation(Member m, Class<T> annotationClass) {
        if (m == null || annotationClass == null)
            return  null;

        if (m instanceof Constructor)
            return ((Constructor<?>)m).getAnnotation(annotationClass);
        else
            return ((Method)m).getAnnotation(annotationClass);
    }

    @SuppressWarnings("WeakerAccess")
    public static void addWaiver(String className, String methodName) {
        waivers.add(new Pair<>(className, methodName));
    }

    public static boolean isWaiver(String className, String methodName) {
        return
            className.startsWith("java.lang.reflect") ||
            className.startsWith("sun.reflect") ||
            className.startsWith("com.sun.proxy") ||
            className.contains("$ByteBuddy$") ||
            (className.equals("co.paralleluniverse.strands.SuspendableUtils$VoidSuspendableCallable") &&
                methodName.equals("run")) ||
<<<<<<< HEAD
=======
            (className.equals("co.paralleluniverse.strands.dataflow.Var") &&
                methodName.equals("set")) ||
>>>>>>> 3f49db8f
            waivers.contains(new Pair<>(className, methodName));
    }

    private SuspendableHelper() {}
}<|MERGE_RESOLUTION|>--- conflicted
+++ resolved
@@ -62,22 +62,14 @@
         return null;
     }
 
-<<<<<<< HEAD
-    public static Pair<Boolean, int[]> isCallSiteInstrumented(/*Executable*/ Member m, int sourceLine, ExtendedStackTraceElement optUpperSte) {
-=======
-    public static Pair<Boolean, Instrumented> isCallSiteInstrumented(/*Executable*/ Member m, int sourceLine, int bci, ExtendedStackTraceElement[] stes, int currentSteIdx) {
->>>>>>> 3f49db8f
+    public static Pair<Boolean, Instrumented> isCallSiteInstrumented(/*Executable*/ Member m, int sourceLine, int bci, ExtendedStackTraceElement optUpperSte) {
         if (m == null)
             return new Pair<>(false, null);
 
         if (isSyntheticAndNotLambda(m))
             return new Pair<>(true, null);
 
-<<<<<<< HEAD
         if (optUpperSte != null
-=======
-        if (currentSteIdx - 1 >= 0
->>>>>>> 3f49db8f
                 // `verifySuspend` and `popMethod` calls are not suspendable call sites, not verifying them.
                 && ((optUpperSte.getClassName().equals(Fiber.class.getName()) && optUpperSte.getMethodName().equals("verifySuspend"))
                 || (optUpperSte.getClassName().equals(Stack.class.getName()) && optUpperSte.getMethodName().equals("popMethod")))) {
@@ -85,25 +77,18 @@
         } else {
             final Instrumented i = getAnnotation(m, Instrumented.class);
             if (i != null) {
-<<<<<<< HEAD
-                final int[] sourceLines = getSourceLines(i);
-                for (int j : sourceLines) {
-                    if (j == sourceLine)
-                        return new Pair<>(true, sourceLines);
-=======
                 if (bci >= 0) { // Prefer BCI matching as it's unambiguous
-                    final int[] scs = i.suspendableCallSitesOffsetsAfterInstr();
+                    final int[] scs = getPostInstrumentationOffsets(i);
                     for (int j : scs) {
                         if (j == bci)
                             return new Pair<>(true, i);
                     }
-                } else if (sourceLine >= 0){
-                    final int[] scs = i.suspendableCallSites();
-                    for (int j : scs) {
+                } else if (sourceLine >= 0) {
+                    final int[] sourceLines = getSourceLines(i);
+                    for (int j : sourceLines) {
                         if (j == sourceLine)
                             return new Pair<>(true, i);
                     }
->>>>>>> 3f49db8f
                 }
 
                 return new Pair<>(false, i);
@@ -146,7 +131,7 @@
         return (i != null && i.isMethodInstrumentationOptimized());
     }
 
-    public static <T extends Annotation> T getAnnotation(Member m, Class<T> annotationClass) {
+    private static <T extends Annotation> T getAnnotation(Member m, Class<T> annotationClass) {
         if (m == null || annotationClass == null)
             return  null;
 
@@ -169,11 +154,8 @@
             className.contains("$ByteBuddy$") ||
             (className.equals("co.paralleluniverse.strands.SuspendableUtils$VoidSuspendableCallable") &&
                 methodName.equals("run")) ||
-<<<<<<< HEAD
-=======
             (className.equals("co.paralleluniverse.strands.dataflow.Var") &&
                 methodName.equals("set")) ||
->>>>>>> 3f49db8f
             waivers.contains(new Pair<>(className, methodName));
     }
 
