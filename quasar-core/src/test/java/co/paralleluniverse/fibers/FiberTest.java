/*
 * Quasar: lightweight threads and actors for the JVM.
 * Copyright (c) 2013-2014, Parallel Universe Software Co. All rights reserved.
 *
 * This program and the accompanying materials are dual-licensed under
 * either the terms of the Eclipse Public License v1.0 as published by
 * the Eclipse Foundation
 *
 *   or (per the licensee's choosing)
 *
 * under the terms of the GNU Lesser General Public License version 3.0
 * as published by the Free Software Foundation.
 */

package co.paralleluniverse.fibers;

import co.paralleluniverse.common.test.TestUtil;
import co.paralleluniverse.common.util.Exceptions;
import co.paralleluniverse.strands.Condition;
import co.paralleluniverse.strands.SimpleConditionSynchronizer;
import co.paralleluniverse.strands.Strand;
import com.google.common.util.concurrent.ThreadFactoryBuilder;
import org.junit.*;
import org.junit.rules.TestName;
import org.junit.rules.TestRule;
import org.junit.runner.RunWith;
import org.junit.runners.Parameterized;

import java.io.Serializable;
import java.time.Duration;
import java.time.temporal.ChronoUnit;
import java.time.temporal.TemporalUnit;
import java.util.ArrayList;
import java.util.Arrays;
import java.util.Collection;
import java.util.List;
import java.util.concurrent.*;
import java.util.concurrent.atomic.AtomicBoolean;
import java.util.concurrent.atomic.AtomicReference;

import static org.hamcrest.CoreMatchers.*;
import static org.junit.Assert.*;

/**
 *
 * @author pron
 */

@RunWith(Parameterized.class)
public class FiberTest implements Serializable {
    @Rule
    public TestName name = new TestName();
    @Rule
    public TestRule watchman = TestUtil.WATCHMAN;

    private transient ExecutorService scheduler;

    public FiberTest(ExecutorService scheduler) {
        this.scheduler = scheduler;
    }

//    @After
//    public void tearDown() {
          // Cannot shutdown FiberScheduler, as it is reused over multiple tests. So these FiberSchedulers and their associated threads will be kept over the whole test run.
//        scheduler.shutdown();
//    }

    @Parameterized.Parameters
    public static Collection<Object[]> data() {
        return Arrays.asList(new Object[][]{
            {Executors.newWorkStealingPool()},
            {Executors.newFixedThreadPool(1, new ThreadFactoryBuilder().setNameFormat("fiber-scheduler-%d").setDaemon(true).build())}});
    }

    private static co.paralleluniverse.strands.Strand.UncaughtExceptionHandler previousUEH;

    @BeforeClass
    public static void setupClass() {
        previousUEH = Fiber.getDefaultUncaughtExceptionHandler();
        Fiber.setDefaultUncaughtExceptionHandler((s, e) -> Exceptions.rethrow(e));
    }

    @AfterClass
    public static void afterClass() {
        // Restore
        Fiber.setDefaultUncaughtExceptionHandler(previousUEH);
    }

    @Test
    public void testTimeout() throws Exception {
        Fiber fiber = new Fiber(scheduler, () -> Fiber.park(100, TimeUnit.MILLISECONDS)).start();

        try {
            fiber.join(50, TimeUnit.MILLISECONDS);
            fail();
        } catch (final TimeoutException ignored) {}

        fiber.join(200, TimeUnit.MILLISECONDS);
    }

    @Test
    public void testJoinFromFiber() throws Exception {
        final Fiber<Integer> fiber1 = new Fiber<>(scheduler, () -> {
            Fiber.park(100, TimeUnit.MILLISECONDS);
            return 123;
        }).start();

        final Fiber<Integer> fiber2 = new Fiber<>(scheduler, (Callable<Integer>) fiber1::get).start();

        int res = fiber2.get();

        assertThat(res, is(123));
        assertThat(fiber1.get(), is(123));
    }

    @Test
    public void testInterrupt() throws Exception {
        final Fiber fiber = new Fiber(scheduler, () -> {
            try {
                Fiber.sleep(100);
                fail("InterruptedException not thrown");
            } catch (InterruptedException ignored) {}
        }).start();

        Thread.sleep(20);
        fiber.interrupt();
        fiber.join(5, TimeUnit.MILLISECONDS);
    }

    @Test
    public void testCancelSleepingFiberInterruptible() throws Exception {
        final AtomicBoolean started = new AtomicBoolean();
        final AtomicBoolean terminated = new AtomicBoolean();
        final Fiber fiber = new Fiber(scheduler, () -> {
            started.set(true);
            try {
                Fiber.sleep(100);
                fail("InterruptedException not thrown");
            } catch (InterruptedException ignored) {}
            terminated.set(true);
        });

        fiber.start();
        Thread.sleep(20);
        fiber.cancel(true);
        fiber.join(5, TimeUnit.MILLISECONDS);
        assertThat(started.get(), is(true));
        assertThat(terminated.get(), is(true));
    }

    @Test
    public void testCancelFiberBeforeStart() throws Exception {
        final AtomicBoolean started = new AtomicBoolean();
        final AtomicBoolean terminated = new AtomicBoolean();
        final Fiber fiber = new Fiber(scheduler, () -> {
            started.set(true);
            try {
                Fiber.sleep(100);
                fail("InterruptedException not thrown");
            } catch (InterruptedException ignored) {}
            terminated.set(true);
        });

        fiber.cancel(true);
        fiber.start();
        Thread.sleep(20);
        try {
            fiber.join(5, TimeUnit.MILLISECONDS);
            fail();
        } catch (final CancellationException ignored) {}
        assertThat(started.get(), is(false));
        assertThat(terminated.get(), is(false));
    }

    @Test
    public void testThreadLocals() throws Exception {
        final ThreadLocal<String> tl1 = new ThreadLocal<>();
        final InheritableThreadLocal<String> tl2 = new InheritableThreadLocal<>();
        tl1.set("foo");
        tl2.set("bar");

        final Fiber<Void> fiber = new Fiber<>(scheduler, () -> {
            assertThat(tl1.get(), is(nullValue()));
            assertThat(tl2.get(), is("bar"));

            tl1.set("koko");
            tl2.set("bubu");

            assertThat(tl1.get(), is("koko"));
            assertThat(tl2.get(), is("bubu"));

            Fiber.sleep(100);

            assertThat(tl1.get(), is("koko"));
            assertThat(tl2.get(), is("bubu"));

            return null;
        });
        fiber.start();
        fiber.join();

        assertThat(tl1.get(), is("foo"));
        assertThat(tl2.get(), is("bar"));
    }

    @Test
    public void testInheritThreadLocals() throws Exception {
        final InheritableThreadLocal<String> tl1 = new InheritableThreadLocal<>();
        tl1.set("foo");
        assertThat(tl1.get(), is("foo"));

        final Fiber<Void> fiber = new Fiber<>(scheduler, () -> {
            assertThat(tl1.get(), is("foo"));

            Fiber.sleep(100);

            assertThat(tl1.get(), is("foo"));

            tl1.set("koko");

            assertThat(tl1.get(), is("koko"));

            Fiber.sleep(100);

            assertThat(tl1.get(), is("koko"));

            return null;
        });
        fiber.start();
        fiber.join();

        assertThat(tl1.get(), is("foo"));
    }

    @Test
    public void testThreadLocalsParallel() throws Exception {
        final ThreadLocal<String> tl = new ThreadLocal<>();

        final int n = 100;
        final int loops = 100;
        final Fiber[] fibers = new Fiber[n];
        for (int i = 0; i < n; i++) {
            final int id = i;
            final Fiber<Void> fiber = new Fiber<>(scheduler, () -> {
                for (int j = 0; j < loops; j++) {
                    final String tlValue = "tl-" + id + "-" + j;
                    tl.set(tlValue);
                    assertThat(tl.get(), equalTo(tlValue));
                    Strand.sleep(10);
                    assertThat(tl.get(), equalTo(tlValue));
                }

                return null;
            });
            fiber.start();
            fibers[i] = fiber;
        }

        for (final Fiber fiber : fibers)
            fiber.join();
    }

    @Test
    public void testInheritThreadLocalsParallel() throws Exception {
        final ThreadLocal<String> tl = new ThreadLocal<>();
        tl.set("foo");

        final int n = 100;
        final int loops = 100;
        Fiber[] fibers = new Fiber[n];
        for (int i = 0; i < n; i++) {
            final int id = i;
            final Fiber<Void> fiber = new Fiber<>(scheduler, () -> {
                for (int j = 0; j < loops; j++) {
                    final String tlValue = "tl-" + id + "-" + j;
                    tl.set(tlValue);
                    assertThat(tl.get(), equalTo(tlValue));
                    Strand.sleep(10);
                    assertThat(tl.get(), equalTo(tlValue));
                }
                return null;
            });
            fiber.start();
            fibers[i] = fiber;
        }

        for (Fiber fiber : fibers)
            fiber.join();
    }

    @Test
    public void whenFiberIsNewThenDumpStackReturnsNull() throws Exception {
        final Fiber fiber = new Fiber(scheduler, new Runnable() {
            @Override
            public void run() {
                foo();
            }

            private void foo() {
            }
        });

        final StackTraceElement[] st = fiber.getStackTrace();
        assertThat(st, is(nullValue()));
    }

    @Test @Ignore // TODO Getting a fiber's trace from other strands is currently unimplemented in Loom
    public void whenFiberIsTerminatedThenDumpStackReturnsNull() throws Exception {
        final Fiber fiber = new Fiber(scheduler, new Runnable() {
            @Override
            public void run() {
                foo();
            }

            private void foo() {
            }
        }).start();

        fiber.join();

        final StackTraceElement[] st = fiber.getStackTrace();
        assertThat(st, is(nullValue()));
    }

    @Test
    public void testDumpStackCurrentFiber() {
        final Fiber fiber = new Fiber(scheduler, new Runnable() {
            @Override
            public void run() {
                foo();
            }

            private void foo() {
                final StackTraceElement[] st = Fiber.currentFiber().getStackTrace();

                // Strand.printStackTrace(st, System.err);
                assertTrue(st.length > 1);
                assertThat(st[0].getMethodName(), equalTo("getStackTrace"));
            }
        }).start();

        fiber.join();
    }

    @Test @Ignore // TODO Getting a fiber's trace from other strands is currently unimplemented in Loom
    public void testDumpStackRunningFiber() throws Exception {
        final Fiber fiber = new Fiber(scheduler, new Runnable() {
            @Override
            public void run() {
                foo();
            }

            private void foo() {
                final long start = System.nanoTime();
                for (;;) {
                    if (TimeUnit.NANOSECONDS.toMillis(System.nanoTime() - start) > 1000)
                        break;
                }
            }
        }).start();

        Thread.sleep(200);

        final StackTraceElement[] st = fiber.getStackTrace();

        // Strand.printStackTrace(st, System.err);
        boolean found = false;
        for (final StackTraceElement aSt : st) {
            if (aSt.getMethodName().equals("foo")) {
                found = true;
                break;
            }
        }
        assertThat(found, is(true));
        assertThat(st[st.length - 1].getMethodName(), equalTo("run"));
        assertThat(st[st.length - 1].getClassName(), equalTo(Fiber.class.getName()));

        fiber.join();
    }

    @Test @Ignore // TODO Getting a fiber's trace from other strands is currently unimplemented in Loom
    public void testDumpStackWaitingFiber() throws Exception {
        final Condition cond = new SimpleConditionSynchronizer(null);
        final AtomicBoolean flag = new AtomicBoolean(false);

        final Fiber<Void> fiber = new Fiber<>(scheduler, new Callable<Void>() {
            @Override
            public Void call() throws InterruptedException {
                foo();
                return null;
            }

            private void foo() throws InterruptedException {
                final Object token = cond.register();
                try {
                    for (int i = 0; !flag.get(); i++)
                        cond.await(i);
                } finally {
                    cond.unregister(token);
                }
            }
        }).start();

        Thread.sleep(200);

        final StackTraceElement[] st = fiber.getStackTrace();

        assertNotNull(st);
        assertTrue(st.length > 0);
        assertThat(st[0].getMethodName(), equalTo("park"));
        boolean found = false;
        for (final StackTraceElement ste : st) {
            if (ste.getMethodName().equals("foo")) {
                found = true;
                break;
            }
        }
        assertThat(found, is(true));
        assertThat(st[st.length - 1].getMethodName(), equalTo("run"));
        assertThat(st[st.length - 1].getClassName(), equalTo(Fiber.class.getName()));

        flag.set(true);
        cond.signalAll();

        fiber.join();
    }

    @Test @Ignore // TODO Getting a fiber's trace from other strands is currently unimplemented in Loom
    public void testDumpStackWaitingFiberWhenCalledFromFiber() throws Exception {
        final Condition cond = new SimpleConditionSynchronizer(null);
        final AtomicBoolean flag = new AtomicBoolean(false);

        final Fiber<Void> fiber = new Fiber<>(scheduler, new Callable<Void>() {
            @Override
            public Void call() throws InterruptedException {
                foo();
                return null;
            }

            private void foo() throws InterruptedException {
                final Object token = cond.register();
                try {
                    for (int i = 0; !flag.get(); i++)
                        cond.await(i);
                } finally {
                    cond.unregister(token);
                }
            }
        }).start();

        Thread.sleep(200);

        final Fiber fiber2 = new Fiber(scheduler, () -> {
            final StackTraceElement[] st = fiber.getStackTrace();

            // Strand.printStackTrace(st, System.err);
            assertThat(st[0].getMethodName(), equalTo("park"));
            boolean found = false;
            for (final StackTraceElement ste : st) {
                if (ste.getMethodName().equals("foo")) {
                    found = true;
                    break;
                }
            }
            assertThat(found, is(true));
            assertThat(st[st.length - 1].getMethodName(), equalTo("run"));
            assertThat(st[st.length - 1].getClassName(), equalTo(Fiber.class.getName()));
        }).start();

        fiber2.join();

        flag.set(true);
        cond.signalAll();

        fiber.join();
    }

    @Test @Ignore // TODO Getting a fiber's trace from other strands is currently unimplemented in Loom
    public void testDumpStackWaitingFiberWhenCalledFromFiber_JDKLoom() throws Exception {
        final AtomicBoolean flag = new AtomicBoolean(false);

        final AtomicReference<java.lang.Thread> fiberThreadRef = new AtomicReference<>();
        final java.lang.Fiber fiber = java.lang.Fiber.schedule(scheduler, new Runnable() {
            @Override
            public void run() {
                fiberThreadRef.set(Thread.currentThread());
                try {
                    foo();
                } catch (final InterruptedException e) {
                    throw new RuntimeException(e);
                }
            }

            private void foo() throws InterruptedException {
                while (!flag.get())
                    Thread.sleep(10);
            }
        });

        Thread.sleep(100);

        final CompletableFuture<Void> res = new CompletableFuture<>();
        java.lang.Fiber.schedule(scheduler, () -> {
            try {
                assertNotNull(fiber);
                assertNotNull(fiberThreadRef.get());
                assertTrue(fiber.isAlive());
                assertTrue(fiberThreadRef.get().isAlive());

                final StackTraceElement[] st = fiberThreadRef.get().getStackTrace();
                assertNotNull(st);
                assertTrue(st.length > 0);

                // Strand.printStackTrace(st, System.err);
                assertThat(st[0].getMethodName(), equalTo("park"));
                boolean found = false;
                for (final StackTraceElement ste : st) {
                    if (ste.getMethodName().equals("foo")) {
                        found = true;
                        break;
                    }
                }
                assertThat(found, is(true));
                assertThat(st[st.length - 1].getMethodName(), equalTo("run"));
                assertThat(st[st.length - 1].getClassName(), equalTo(Fiber.class.getName()));
                res.complete(null);
            } catch (final Throwable t) {
                t.printStackTrace();
                res.completeExceptionally(t);
            }
        });

        flag.set(true);
        try {
            assertNull(res.get());
        } catch (final Exception e) {
            fail();
        }
    }

    @Test @Ignore // TODO Getting a fiber's trace from other strands is currently unimplemented in Loom
    public void testDumpStackSleepingFiber() throws Exception {
        // sleep is a special case
        final Fiber<Void> fiber = new Fiber<>(scheduler, new Callable<Void>() {
            @Override
            public Void call() throws InterruptedException {
                foo();
                return null;
            }

            private void foo() throws InterruptedException {
                Fiber.sleep(1000);
            }
        }).start();

        Thread.sleep(200);

        final StackTraceElement[] st = fiber.getStackTrace();

        assertNotNull(st);
        assertTrue(st.length > 0);
        assertThat(st[0].getMethodName(), equalTo("sleep"));
        boolean found = false;
        for (final StackTraceElement aSt : st) {
            if (aSt.getMethodName().equals("foo")) {
                found = true;
                break;
            }
        }
        assertThat(found, is(true));
        assertThat(st[st.length - 1].getMethodName(), equalTo("run"));
        assertThat(st[st.length - 1].getClassName(), equalTo(Fiber.class.getName()));

        fiber.join();
    }

    @Test
    public void testBadFiberDetection() throws Exception {
        final Fiber<Void> good = new Fiber<>(scheduler, (Callable<Void>) () -> {
            for (int i = 0; i < 100; i++)
                Strand.sleep(10);
            return null;
        }).start();

        final Fiber<Void> bad = new Fiber<>("bad", scheduler, (Callable<Void>) () -> {
            final long deadline = System.nanoTime() + TimeUnit.MILLISECONDS.toNanos(1000);
            for (;;) {
                if (System.nanoTime() >= deadline)
                    break;
            }
            return null;
        }).start();

        good.join();
        bad.join();
    }

    @Test
    public void testUncaughtExceptionHandler() throws Exception {
        final AtomicReference<Throwable> t = new AtomicReference<>();

        final Fiber<Void> f = new Fiber<>(() -> { throw new RuntimeException("foo"); });
        f.setUncaughtExceptionHandler((f1, e) -> t.set(e));

        f.start();

        try {
            f.join();
            fail();
        } catch (CompletionException e) {
            assertThat(e.getCause().getMessage(), equalTo("foo"));
        }

        assertThat(t.get().getMessage(), equalTo("foo"));
    }

    @Test
    public void testDefaultUncaughtExceptionHandler() throws Exception {
        final AtomicReference<Throwable> t = new AtomicReference<>();

        final Fiber<Void> f = new Fiber<>(() -> { throw new RuntimeException("foo"); });
        Fiber.setDefaultUncaughtExceptionHandler((f1, e) -> t.set(e));

        f.start();

        try {
            f.join();
            fail();
        } catch (CompletionException e) {
            assertThat(e.getCause().getMessage(), equalTo("foo"));
        }
        final Throwable th = t.get();

        assertNotNull(th);
        assertThat(th.getMessage(), equalTo("foo"));
    }

    @Test
    public void testUtilsGet() throws Exception {
        final List<Fiber<String>> fibers = new ArrayList<>();
        final List<String> expectedResults = new ArrayList<>();
        for (int i = 0; i < 20; i++) {
            final int tmpI = i;
            expectedResults.add("testUtilsSequence-" + tmpI);
            fibers.add(new Fiber<>(() -> "testUtilsSequence-" + tmpI).start());
        }

        final List<String> results = FiberUtil.get(fibers);
        assertThat(results, equalTo(expectedResults));
    }

    @Test
    public void testUtilsGetWithTimeout() throws Exception {
        final List<Fiber<String>> fibers = new ArrayList<>();
        final List<String> expectedResults = new ArrayList<>();
        for (int i = 0; i < 20; i++) {
            final int tmpI = i;
            expectedResults.add("testUtilsSequence-" + tmpI);
            fibers.add(new Fiber<>(() -> "testUtilsSequence-" + tmpI).start());
        }

        final List<String> results = FiberUtil.get(1, TimeUnit.SECONDS, fibers);
        assertThat(results, equalTo(expectedResults));
    }

    @Test(expected = TimeoutException.class)
    public void testUtilsGetZeroWait() throws Exception {
        final List<Fiber<String>> fibers = new ArrayList<>();
        final List<String> expectedResults = new ArrayList<>();
        for (int i = 0; i < 20; i++) {
            final int tmpI = i;
            expectedResults.add("testUtilsSequence-" + tmpI);
            fibers.add(new Fiber<>(new Callable<String>() {
                @Override
                public String call() {
                    return "testUtilsSequence-" + tmpI;
                }
            }).start());
        }

        final List<String> results = FiberUtil.get(0, TimeUnit.SECONDS, fibers);
        assertThat(results, equalTo(expectedResults));
    }

    @Test(expected = TimeoutException.class)
    public void testUtilsGetSmallWait() throws Exception {
        final List<Fiber<String>> fibers = new ArrayList<>();
        final List<String> expectedResults = new ArrayList<>();
        for (int i = 0; i < 20; i++) {
            final int tmpI = i;
            expectedResults.add("testUtilsSequence-" + tmpI);
            fibers.add(new Fiber<>(() -> {
                // increase the sleep time to simulate data coming in then timeout
                Strand.sleep(tmpI * 3, TimeUnit.MILLISECONDS);
                return "testUtilsSequence-" + tmpI;
            }).start());
        }

        // must be less than 60 (3 * 20) or else the test could sometimes pass.
        final List<String> results = FiberUtil.get(55, TimeUnit.MILLISECONDS, fibers);
        assertThat(results, equalTo(expectedResults));
    }

<<<<<<< HEAD
=======
    @Test
    public void testSerialization1() throws Exception {
        // com.esotericsoftware.minlog.Log.set(1);
        final SettableFuture<byte[]> buf = new SettableFuture<>();

        Fiber<Integer> f1 = new SerFiber1(scheduler, new SettableFutureFiberWriter(buf)).start();
        Fiber<Integer> f2 = Fiber.unparkSerialized(buf.get(), scheduler);

        assertThat(f2.get(), is(55));
    }

    static class SerFiber1 extends SerFiber<Integer> {
        public SerFiber1(FiberScheduler scheduler, FiberWriter fiberWriter) {
            super(scheduler, fiberWriter);
        }

        @Override
        public Integer run() throws SuspendExecution, InterruptedException {
            int sum = 0;
            for (int i = 1; i <= 10; i++) {
                sum += i;
                if (i == 5) {
                    Fiber.parkAndSerialize(fiberWriter);
                    assert i == 5 && sum == 15;
                }
            }
            return sum;
        }
    }

    @Test
    public void testSerialization2() throws Exception {
        // com.esotericsoftware.minlog.Log.set(1);
        final SettableFuture<byte[]> buf = new SettableFuture<>();

        Fiber<Integer> f1 = new SerFiber2(scheduler, new SettableFutureFiberWriter(buf)).start();
        Fiber<Integer> f2 = Fiber.unparkSerialized(buf.get(), scheduler);

        assertThat(f2.get(), is(55));
    }

    static class SerFiber2 extends Fiber<Integer> {
        public SerFiber2(FiberScheduler scheduler, final FiberWriter fiberWriter) {
            super(scheduler, new SuspendableCallable<Integer>() {

                @Override
                public Integer run() throws SuspendExecution, InterruptedException {
                    int sum = 0;
                    for (int i = 1; i <= 10; i++) {
                        sum += i;
                        if (i == 5) {
                            Fiber.parkAndSerialize(fiberWriter);
                            assert i == 5 && sum == 15;
                        }
                    }
                    return sum;
                }
            });
        }
    }

    @Test
    public void testSerializationWithThreadLocals() throws Exception {
        final ThreadLocal<String> tl1 = new ThreadLocal<>();
        final InheritableThreadLocal<String> tl2 = new InheritableThreadLocal<>();
        tl1.set("foo");
        tl2.set("bar");

        final SettableFuture<byte[]> buf = new SettableFuture<>();

        Fiber<Integer> f1 = new SerFiber3(scheduler, new SettableFutureFiberWriter(buf), tl1, tl2).start();
        Fiber<Integer> f2 = Fiber.unparkSerialized(buf.get(), scheduler);

        assertThat(f2.get(), is(55));
    }

    static class SerFiber3 extends SerFiber<Integer> {
        private final ThreadLocal<String> tl1;
        private final InheritableThreadLocal<String> tl2;

        public SerFiber3(FiberScheduler scheduler, FiberWriter fiberWriter, ThreadLocal<String> tl1, InheritableThreadLocal<String> tl2) {
            super(scheduler, fiberWriter);
            this.tl1 = tl1;
            this.tl2 = tl2;
        }

        @Override
        public Integer run() throws SuspendExecution, InterruptedException {
            assertThat(tl1.get(), is(nullValue()));
            assertThat(tl2.get(), is("bar"));

            tl1.set("koko");
            tl2.set("bubu");

            int sum = 0;
            for (int i = 1; i <= 10; i++) {
                sum += i;
                if (i == 5) {
                    Fiber.parkAndSerialize(fiberWriter);
                    assert i == 5 && sum == 15;
                }
            }

            assertThat(tl1.get(), is("koko"));
            assertThat(tl2.get(), is("bubu"));
            return sum;
        }
    }

    static class SerFiber<V> extends Fiber<V> implements java.io.Serializable {
        protected final transient FiberWriter fiberWriter;

        public SerFiber(FiberScheduler scheduler, SuspendableCallable<V> target, FiberWriter fiberWriter) {
            super(scheduler, target);
            this.fiberWriter = fiberWriter;
        }

        public SerFiber(FiberScheduler scheduler, FiberWriter fiberWriter) {
            super(scheduler);
            this.fiberWriter = fiberWriter;
        }
    }

    @Test
    public void testCustomSerialization() throws Exception {
        // com.esotericsoftware.minlog.Log.set(1);
        final SettableFuture<byte[]> buf = new SettableFuture<>();

        Fiber<Integer> f1 = new CustomSerFiber(scheduler, new SettableFutureCustomWriter(buf)).start();
        Fiber<Integer> f2 = Fiber.unparkSerialized(buf.get(), scheduler);

        assertThat(f2.get(), is(55));
    }

    static class CustomSerFiber extends Fiber<Integer> implements Serializable {
        final private transient CustomFiberWriter writer;

        public CustomSerFiber(FiberScheduler scheduler, CustomFiberWriter writer) {
            super(scheduler);
            this.writer = writer;
        }

        @Override
        public Integer run() throws SuspendExecution, InterruptedException {
            int sum = 0;
            for (int i = 1; i <= 10; i++) {
                sum += i;
                if (i == 5) {
                    Fiber.parkAndCustomSerialize(writer);
                    assert i == 5 && sum == 15;
                }
            }
            return sum;
        }
    }

    static class SettableFutureCustomWriter implements CustomFiberWriter {
        final private transient SettableFuture<byte[]> buf;

        public SettableFutureCustomWriter(SettableFuture<byte[]> buf) {
            this.buf = buf;
        }

        @Override
        public void write(Fiber fiber) {
            buf.set(Fiber.getFiberSerializer().write(fiber));
        }
    }

    static class SettableFutureFiberWriter implements FiberWriter {
        private final transient SettableFuture<byte[]> buf;

        public SettableFutureFiberWriter(SettableFuture<byte[]> buf) {
            this.buf = buf;
        }

        @Override
        public void write(Fiber fiber, ByteArraySerializer ser) {
            buf.set(ser.write(fiber));
        }

//        @Override
//        public void write(byte[] serFiber) {
//            buf.set(serFiber);
//        }
    }
>>>>>>> db0ac29f
}<|MERGE_RESOLUTION|>--- conflicted
+++ resolved
@@ -27,9 +27,6 @@
 import org.junit.runners.Parameterized;
 
 import java.io.Serializable;
-import java.time.Duration;
-import java.time.temporal.ChronoUnit;
-import java.time.temporal.TemporalUnit;
 import java.util.ArrayList;
 import java.util.Arrays;
 import java.util.Collection;
@@ -42,10 +39,8 @@
 import static org.junit.Assert.*;
 
 /**
- *
  * @author pron
  */
-
 @RunWith(Parameterized.class)
 public class FiberTest implements Serializable {
     @Rule
@@ -61,15 +56,15 @@
 
 //    @After
 //    public void tearDown() {
-          // Cannot shutdown FiberScheduler, as it is reused over multiple tests. So these FiberSchedulers and their associated threads will be kept over the whole test run.
+    // Cannot shutdown FiberScheduler, as it is reused over multiple tests. So these FiberSchedulers and their associated threads will be kept over the whole test run.
 //        scheduler.shutdown();
 //    }
 
     @Parameterized.Parameters
     public static Collection<Object[]> data() {
         return Arrays.asList(new Object[][]{
-            {Executors.newWorkStealingPool()},
-            {Executors.newFixedThreadPool(1, new ThreadFactoryBuilder().setNameFormat("fiber-scheduler-%d").setDaemon(true).build())}});
+                {Executors.newWorkStealingPool()},
+                {Executors.newFixedThreadPool(1, new ThreadFactoryBuilder().setNameFormat("fiber-scheduler-%d").setDaemon(true).build())}});
     }
 
     private static co.paralleluniverse.strands.Strand.UncaughtExceptionHandler previousUEH;
@@ -93,7 +88,8 @@
         try {
             fiber.join(50, TimeUnit.MILLISECONDS);
             fail();
-        } catch (final TimeoutException ignored) {}
+        } catch (final TimeoutException ignored) {
+        }
 
         fiber.join(200, TimeUnit.MILLISECONDS);
     }
@@ -119,7 +115,8 @@
             try {
                 Fiber.sleep(100);
                 fail("InterruptedException not thrown");
-            } catch (InterruptedException ignored) {}
+            } catch (InterruptedException ignored) {
+            }
         }).start();
 
         Thread.sleep(20);
@@ -136,7 +133,8 @@
             try {
                 Fiber.sleep(100);
                 fail("InterruptedException not thrown");
-            } catch (InterruptedException ignored) {}
+            } catch (InterruptedException ignored) {
+            }
             terminated.set(true);
         });
 
@@ -157,7 +155,8 @@
             try {
                 Fiber.sleep(100);
                 fail("InterruptedException not thrown");
-            } catch (InterruptedException ignored) {}
+            } catch (InterruptedException ignored) {
+            }
             terminated.set(true);
         });
 
@@ -167,7 +166,8 @@
         try {
             fiber.join(5, TimeUnit.MILLISECONDS);
             fail();
-        } catch (final CancellationException ignored) {}
+        } catch (final CancellationException ignored) {
+        }
         assertThat(started.get(), is(false));
         assertThat(terminated.get(), is(false));
     }
@@ -304,7 +304,8 @@
         assertThat(st, is(nullValue()));
     }
 
-    @Test @Ignore // TODO Getting a fiber's trace from other strands is currently unimplemented in Loom
+    @Test
+    @Ignore // TODO Getting a fiber's trace from other strands is currently unimplemented in Loom
     public void whenFiberIsTerminatedThenDumpStackReturnsNull() throws Exception {
         final Fiber fiber = new Fiber(scheduler, new Runnable() {
             @Override
@@ -342,7 +343,8 @@
         fiber.join();
     }
 
-    @Test @Ignore // TODO Getting a fiber's trace from other strands is currently unimplemented in Loom
+    @Test
+    @Ignore // TODO Getting a fiber's trace from other strands is currently unimplemented in Loom
     public void testDumpStackRunningFiber() throws Exception {
         final Fiber fiber = new Fiber(scheduler, new Runnable() {
             @Override
@@ -352,7 +354,7 @@
 
             private void foo() {
                 final long start = System.nanoTime();
-                for (;;) {
+                for (; ; ) {
                     if (TimeUnit.NANOSECONDS.toMillis(System.nanoTime() - start) > 1000)
                         break;
                 }
@@ -378,7 +380,8 @@
         fiber.join();
     }
 
-    @Test @Ignore // TODO Getting a fiber's trace from other strands is currently unimplemented in Loom
+    @Test
+    @Ignore // TODO Getting a fiber's trace from other strands is currently unimplemented in Loom
     public void testDumpStackWaitingFiber() throws Exception {
         final Condition cond = new SimpleConditionSynchronizer(null);
         final AtomicBoolean flag = new AtomicBoolean(false);
@@ -425,7 +428,8 @@
         fiber.join();
     }
 
-    @Test @Ignore // TODO Getting a fiber's trace from other strands is currently unimplemented in Loom
+    @Test
+    @Ignore // TODO Getting a fiber's trace from other strands is currently unimplemented in Loom
     public void testDumpStackWaitingFiberWhenCalledFromFiber() throws Exception {
         final Condition cond = new SimpleConditionSynchronizer(null);
         final AtomicBoolean flag = new AtomicBoolean(false);
@@ -475,7 +479,8 @@
         fiber.join();
     }
 
-    @Test @Ignore // TODO Getting a fiber's trace from other strands is currently unimplemented in Loom
+    @Test
+    @Ignore // TODO Getting a fiber's trace from other strands is currently unimplemented in Loom
     public void testDumpStackWaitingFiberWhenCalledFromFiber_JDKLoom() throws Exception {
         final AtomicBoolean flag = new AtomicBoolean(false);
 
@@ -538,7 +543,8 @@
         }
     }
 
-    @Test @Ignore // TODO Getting a fiber's trace from other strands is currently unimplemented in Loom
+    @Test
+    @Ignore // TODO Getting a fiber's trace from other strands is currently unimplemented in Loom
     public void testDumpStackSleepingFiber() throws Exception {
         // sleep is a special case
         final Fiber<Void> fiber = new Fiber<>(scheduler, new Callable<Void>() {
@@ -557,8 +563,7 @@
 
         final StackTraceElement[] st = fiber.getStackTrace();
 
-        assertNotNull(st);
-        assertTrue(st.length > 0);
+        // Strand.printStackTrace(st, System.err);
         assertThat(st[0].getMethodName(), equalTo("sleep"));
         boolean found = false;
         for (final StackTraceElement aSt : st) {
@@ -584,7 +589,7 @@
 
         final Fiber<Void> bad = new Fiber<>("bad", scheduler, (Callable<Void>) () -> {
             final long deadline = System.nanoTime() + TimeUnit.MILLISECONDS.toNanos(1000);
-            for (;;) {
+            for (; ; ) {
                 if (System.nanoTime() >= deadline)
                     break;
             }
@@ -599,7 +604,9 @@
     public void testUncaughtExceptionHandler() throws Exception {
         final AtomicReference<Throwable> t = new AtomicReference<>();
 
-        final Fiber<Void> f = new Fiber<>(() -> { throw new RuntimeException("foo"); });
+        final Fiber<Void> f = new Fiber<>(() -> {
+            throw new RuntimeException("foo");
+        });
         f.setUncaughtExceptionHandler((f1, e) -> t.set(e));
 
         f.start();
@@ -618,7 +625,9 @@
     public void testDefaultUncaughtExceptionHandler() throws Exception {
         final AtomicReference<Throwable> t = new AtomicReference<>();
 
-        final Fiber<Void> f = new Fiber<>(() -> { throw new RuntimeException("foo"); });
+        final Fiber<Void> f = new Fiber<>(() -> {
+            throw new RuntimeException("foo");
+        });
         Fiber.setDefaultUncaughtExceptionHandler((f1, e) -> t.set(e));
 
         f.start();
@@ -701,193 +710,4 @@
         assertThat(results, equalTo(expectedResults));
     }
 
-<<<<<<< HEAD
-=======
-    @Test
-    public void testSerialization1() throws Exception {
-        // com.esotericsoftware.minlog.Log.set(1);
-        final SettableFuture<byte[]> buf = new SettableFuture<>();
-
-        Fiber<Integer> f1 = new SerFiber1(scheduler, new SettableFutureFiberWriter(buf)).start();
-        Fiber<Integer> f2 = Fiber.unparkSerialized(buf.get(), scheduler);
-
-        assertThat(f2.get(), is(55));
-    }
-
-    static class SerFiber1 extends SerFiber<Integer> {
-        public SerFiber1(FiberScheduler scheduler, FiberWriter fiberWriter) {
-            super(scheduler, fiberWriter);
-        }
-
-        @Override
-        public Integer run() throws SuspendExecution, InterruptedException {
-            int sum = 0;
-            for (int i = 1; i <= 10; i++) {
-                sum += i;
-                if (i == 5) {
-                    Fiber.parkAndSerialize(fiberWriter);
-                    assert i == 5 && sum == 15;
-                }
-            }
-            return sum;
-        }
-    }
-
-    @Test
-    public void testSerialization2() throws Exception {
-        // com.esotericsoftware.minlog.Log.set(1);
-        final SettableFuture<byte[]> buf = new SettableFuture<>();
-
-        Fiber<Integer> f1 = new SerFiber2(scheduler, new SettableFutureFiberWriter(buf)).start();
-        Fiber<Integer> f2 = Fiber.unparkSerialized(buf.get(), scheduler);
-
-        assertThat(f2.get(), is(55));
-    }
-
-    static class SerFiber2 extends Fiber<Integer> {
-        public SerFiber2(FiberScheduler scheduler, final FiberWriter fiberWriter) {
-            super(scheduler, new SuspendableCallable<Integer>() {
-
-                @Override
-                public Integer run() throws SuspendExecution, InterruptedException {
-                    int sum = 0;
-                    for (int i = 1; i <= 10; i++) {
-                        sum += i;
-                        if (i == 5) {
-                            Fiber.parkAndSerialize(fiberWriter);
-                            assert i == 5 && sum == 15;
-                        }
-                    }
-                    return sum;
-                }
-            });
-        }
-    }
-
-    @Test
-    public void testSerializationWithThreadLocals() throws Exception {
-        final ThreadLocal<String> tl1 = new ThreadLocal<>();
-        final InheritableThreadLocal<String> tl2 = new InheritableThreadLocal<>();
-        tl1.set("foo");
-        tl2.set("bar");
-
-        final SettableFuture<byte[]> buf = new SettableFuture<>();
-
-        Fiber<Integer> f1 = new SerFiber3(scheduler, new SettableFutureFiberWriter(buf), tl1, tl2).start();
-        Fiber<Integer> f2 = Fiber.unparkSerialized(buf.get(), scheduler);
-
-        assertThat(f2.get(), is(55));
-    }
-
-    static class SerFiber3 extends SerFiber<Integer> {
-        private final ThreadLocal<String> tl1;
-        private final InheritableThreadLocal<String> tl2;
-
-        public SerFiber3(FiberScheduler scheduler, FiberWriter fiberWriter, ThreadLocal<String> tl1, InheritableThreadLocal<String> tl2) {
-            super(scheduler, fiberWriter);
-            this.tl1 = tl1;
-            this.tl2 = tl2;
-        }
-
-        @Override
-        public Integer run() throws SuspendExecution, InterruptedException {
-            assertThat(tl1.get(), is(nullValue()));
-            assertThat(tl2.get(), is("bar"));
-
-            tl1.set("koko");
-            tl2.set("bubu");
-
-            int sum = 0;
-            for (int i = 1; i <= 10; i++) {
-                sum += i;
-                if (i == 5) {
-                    Fiber.parkAndSerialize(fiberWriter);
-                    assert i == 5 && sum == 15;
-                }
-            }
-
-            assertThat(tl1.get(), is("koko"));
-            assertThat(tl2.get(), is("bubu"));
-            return sum;
-        }
-    }
-
-    static class SerFiber<V> extends Fiber<V> implements java.io.Serializable {
-        protected final transient FiberWriter fiberWriter;
-
-        public SerFiber(FiberScheduler scheduler, SuspendableCallable<V> target, FiberWriter fiberWriter) {
-            super(scheduler, target);
-            this.fiberWriter = fiberWriter;
-        }
-
-        public SerFiber(FiberScheduler scheduler, FiberWriter fiberWriter) {
-            super(scheduler);
-            this.fiberWriter = fiberWriter;
-        }
-    }
-
-    @Test
-    public void testCustomSerialization() throws Exception {
-        // com.esotericsoftware.minlog.Log.set(1);
-        final SettableFuture<byte[]> buf = new SettableFuture<>();
-
-        Fiber<Integer> f1 = new CustomSerFiber(scheduler, new SettableFutureCustomWriter(buf)).start();
-        Fiber<Integer> f2 = Fiber.unparkSerialized(buf.get(), scheduler);
-
-        assertThat(f2.get(), is(55));
-    }
-
-    static class CustomSerFiber extends Fiber<Integer> implements Serializable {
-        final private transient CustomFiberWriter writer;
-
-        public CustomSerFiber(FiberScheduler scheduler, CustomFiberWriter writer) {
-            super(scheduler);
-            this.writer = writer;
-        }
-
-        @Override
-        public Integer run() throws SuspendExecution, InterruptedException {
-            int sum = 0;
-            for (int i = 1; i <= 10; i++) {
-                sum += i;
-                if (i == 5) {
-                    Fiber.parkAndCustomSerialize(writer);
-                    assert i == 5 && sum == 15;
-                }
-            }
-            return sum;
-        }
-    }
-
-    static class SettableFutureCustomWriter implements CustomFiberWriter {
-        final private transient SettableFuture<byte[]> buf;
-
-        public SettableFutureCustomWriter(SettableFuture<byte[]> buf) {
-            this.buf = buf;
-        }
-
-        @Override
-        public void write(Fiber fiber) {
-            buf.set(Fiber.getFiberSerializer().write(fiber));
-        }
-    }
-
-    static class SettableFutureFiberWriter implements FiberWriter {
-        private final transient SettableFuture<byte[]> buf;
-
-        public SettableFutureFiberWriter(SettableFuture<byte[]> buf) {
-            this.buf = buf;
-        }
-
-        @Override
-        public void write(Fiber fiber, ByteArraySerializer ser) {
-            buf.set(ser.write(fiber));
-        }
-
-//        @Override
-//        public void write(byte[] serFiber) {
-//            buf.set(serFiber);
-//        }
-    }
->>>>>>> db0ac29f
 }