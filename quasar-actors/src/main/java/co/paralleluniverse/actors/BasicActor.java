/*
 * Quasar: lightweight threads and actors for the JVM.
 * Copyright (c) 2013-2015, Parallel Universe Software Co. All rights reserved.
 *
 * This program and the accompanying materials are dual-licensed under
 * either the terms of the Eclipse Public License v1.0 as published by
 * the Eclipse Foundation
 *
 *   or (per the licensee's choosing)
 *
 * under the terms of the GNU Lesser General Public License version 3.0
 * as published by the Free Software Foundation.
 */
package co.paralleluniverse.actors;

import co.paralleluniverse.strands.Timeout;

import java.util.concurrent.TimeUnit;
import java.util.concurrent.TimeoutException;

/**
 * A subclass of {@link Actor} that provides selective receive capabilities.
 *
 * @author pron
 */
public abstract class BasicActor<Message, V> extends Actor<Message, V> {
    private final SelectiveReceiveHelper<Message> helper;

    /**
     * Creates a new actor.
     *
     * @param name          the actor name (may be {@code null}).
     * @param mailboxConfig the actor's mailbox settings; if {@code null}, the default config - unbounded mailbox - will be used.
     */
    public BasicActor(String name, MailboxConfig mailboxConfig) {
        super(name, mailboxConfig);
        this.helper = new SelectiveReceiveHelper<>(this);
    }

    /**
     * Creates a new, unnamed actor.
     *
     * @param mailboxConfig the actor's mailbox settings; if {@code null}, the default config - unbounded mailbox - will be used.
     */
    public BasicActor(MailboxConfig mailboxConfig) {
        this((String) null, mailboxConfig);
    }

    /**
     * Creates a new actor.
     * The default mailbox config - unbounded mailbox - will be used.
     *
     * @param name the actor name (may be {@code null}).
     */
    public BasicActor(String name) {
        this(name, null);
    }

    /**
     * Creates a new unnamed actor.
     */
    public BasicActor() {
        this((String) null, null);
    }

    public BasicActor(co.paralleluniverse.strands.Strand strand, String name, MailboxConfig mailboxConfig) {
        super(strand, name, mailboxConfig);
        this.helper = new SelectiveReceiveHelper<>(this);
    }

    public BasicActor(co.paralleluniverse.strands.Strand strand, MailboxConfig mailboxConfig) {
        this(strand, (String) null, mailboxConfig);
    }

    /**
     * Performs a selective receive. This method blocks until a message that is {@link MessageProcessor#process(java.lang.Object) selected} by
     * the given {@link MessageProcessor} is available in the mailbox, and returns the value returned by {@link MessageProcessor#process(java.lang.Object) MessageProcessor.process}.
     * <p>
     * Messages that are not selected, are temporarily skipped. They will remain in the mailbox until another call to receive (selective or
     * non-selective) retrieves them.</p>
     *
     * @param <T>  The type of the returned value
     * @param proc performs the selection.
     * @return The non-null value returned by {@link MessageProcessor#process(java.lang.Object) MessageProcessor.process}
     * @throws InterruptedException
     */
    public final <T> T receive(MessageProcessor<? super Message, T> proc) throws InterruptedException {
        return helper.receive(proc);
    }

    /**
     * Performs a selective receive. This method blocks (but for no longer than the given timeout) until a message that is
     * {@link MessageProcessor#process(java.lang.Object) selected} by the given {@link MessageProcessor} is available in the mailbox,
     * and returns the value returned by {@link MessageProcessor#process(java.lang.Object) MessageProcessor.process}.
     * If the given timeout expires, this method returns {@code null}.
     * <p>
     * Messages that are not selected, are temporarily skipped. They will remain in the mailbox until another call to receive (selective or
     * non-selective) retrieves them.</p>
     *
     * @param <T>     The type of the returned value
     * @param timeout the duration to wait for a matching message to arrive.
     * @param unit    timeout's time unit.
     * @param proc    performs the selection.
     * @return The non-null value returned by {@link MessageProcessor#process(java.lang.Object) MessageProcessor.process}, or {@code null} if the timeout expired.
     * @throws InterruptedException
     */
    public final <T> T receive(long timeout, TimeUnit unit, MessageProcessor<? super Message, T> proc) throws TimeoutException, InterruptedException {
        return helper.receive(timeout, unit, proc);
    }

    /**
     * Performs a selective receive. This method blocks (but for no longer than the given timeout) until a message that is
     * {@link MessageProcessor#process(java.lang.Object) selected} by the given {@link MessageProcessor} is available in the mailbox,
     * and returns the value returned by {@link MessageProcessor#process(java.lang.Object) MessageProcessor.process}.
     * If the given timeout expires, this method returns {@code null}.
     * <p>
     * Messages that are not selected, are temporarily skipped. They will remain in the mailbox until another call to receive (selective or
     * non-selective) retrieves them.</p>
     *
     * @param <T>     The type of the returned value
     * @param timeout the method will not block for longer than the amount remaining in the {@link Timeout}
     * @param proc    performs the selection.
     * @return The non-null value returned by {@link MessageProcessor#process(java.lang.Object) MessageProcessor.process}, or {@code null} if the timeout expired.
     * @throws InterruptedException
     */
    public final <T> T receive(Timeout timeout, MessageProcessor<? super Message, T> proc) throws TimeoutException, InterruptedException {
        return helper.receive(timeout, proc);
    }

    /**
     * Tries to perform a selective receive. If a message {@link MessageProcessor#process(java.lang.Object) selected} by
     * the given {@link MessageProcessor} is immediately available in the mailbox, returns the value returned by {@link MessageProcessor#process(java.lang.Object) MessageProcessor.process}.
     * This method never blocks.
     * <p>
     * Messages that are not selected, are temporarily skipped. They will remain in the mailbox until another call to receive (selective or
     * non-selective) retrieves them.</p>
     *
     * @param <T>  The type of the returned value
     * @param proc performs the selection.
     * @return The non-null value returned by {@link MessageProcessor#process(java.lang.Object) MessageProcessor.process}, or {@code null} if no message was slected.
     */
    public final <T> T tryReceive(MessageProcessor<? super Message, T> proc) {
        return helper.tryReceive(proc);
    }

    /**
     * Performs a selective receive based on type. This method blocks until a message of the given type is available in the mailbox,
     * and returns it.
     * <p>
     * Messages that are not selected, are temporarily skipped. They will remain in the mailbox until another call to receive (selective or
     * non-selective) retrieves them.</p>
     *
     * @param type the type of the messages to select
     * @return The next message of the wanted type.
     * @throws InterruptedException
     */
    public final <M extends Message> M receive(final Class<M> type) throws InterruptedException {
        return helper.receive(SelectiveReceiveHelper.ofType(type));
    }

    /**
     * Performs a selective receive based on type. This method blocks (but for no longer than the given timeout) until a message of the given type
     * is available in the mailbox, and returns it. If the given timeout expires, this method returns {@code null}.
     * <p>
     * Messages that are not selected, are temporarily skipped. They will remain in the mailbox until another call to receive (selective or
     * non-selective) retrieves them.</p>
     *
     * @param timeout the duration to wait for a matching message to arrive.
     * @param unit    timeout's time unit.
     * @param type    the type of the messages to select
     * @return The next message of the wanted type, or {@code null} if the timeout expires.
     * @throws InterruptedException
     */
    public final <M extends Message> M receive(long timeout, TimeUnit unit, final Class<M> type) throws InterruptedException, TimeoutException {
        return helper.receive(timeout, unit, SelectiveReceiveHelper.ofType(type));
    }

    /**
     * Performs a selective receive based on type. This method blocks (but for no longer than the given timeout) until a message of the given type
     * is available in the mailbox, and returns it. If the given timeout expires, this method returns {@code null}.
     * <p>
     * Messages that are not selected, are temporarily skipped. They will remain in the mailbox until another call to receive (selective or
     * non-selective) retrieves them.</p>
     *
     * @param timeout the method will not block for longer than the amount remaining in the {@link Timeout}
     * @param type    the type of the messages to select
     * @return The next message of the wanted type, or {@code null} if the timeout expires.
     * @throws InterruptedException
     */
    public final <M extends Message> M receive(Timeout timeout, final Class<M> type) throws InterruptedException, TimeoutException {
        return helper.receive(timeout, SelectiveReceiveHelper.ofType(type));
    }

    /**
     * Tries to performs a selective receive based on type. If a message of the given type is immediately found in the mailbox, it is returned.
     * Otherwise this method returns {@code null}.
     * This method never blocks.
     * <p>
     * Messages that are not selected, are temporarily skipped. They will remain in the mailbox until another call to receive (selective or
     * non-selective) retrieves them.</p>
     *
<<<<<<< HEAD
=======
     * @param <M>  The type of the returned message
>>>>>>> db0ac29f
     * @param type the type of the messages to select
     * @return The next message of the wanted type if immediately found; {@code null} otherwise.
     */
    public final <M extends Message> M tryReceive(final Class<M> type) {
        return helper.tryReceive(SelectiveReceiveHelper.ofType(type));
    }

    @Override
    public final String getName() {
        return (String) super.getName();
    }
}<|MERGE_RESOLUTION|>--- conflicted
+++ resolved
@@ -199,10 +199,7 @@
      * Messages that are not selected, are temporarily skipped. They will remain in the mailbox until another call to receive (selective or
      * non-selective) retrieves them.</p>
      *
-<<<<<<< HEAD
-=======
      * @param <M>  The type of the returned message
->>>>>>> db0ac29f
      * @param type the type of the messages to select
      * @return The next message of the wanted type if immediately found; {@code null} otherwise.
      */
@@ -212,6 +209,6 @@
 
     @Override
     public final String getName() {
-        return (String) super.getName();
+        return super.getName();
     }
 }