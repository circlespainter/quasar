/*
 * Quasar: lightweight threads and actors for the JVM.
 * Copyright (c) 2013-2015, Parallel Universe Software Co. All rights reserved.
 *
 * This program and the accompanying materials are dual-licensed under
 * either the terms of the Eclipse Public License v1.0 as published by
 * the Eclipse Foundation
 *
 *   or (per the licensee's choosing)
 *
 * under the terms of the GNU Lesser General Public License version 3.0
 * as published by the Free Software Foundation.
 */
package co.paralleluniverse.actors.behaviors;

import co.paralleluniverse.actors.*;
import co.paralleluniverse.actors.behaviors.Supervisor.*;
import co.paralleluniverse.concurrent.util.MapUtil;
import com.google.common.collect.ImmutableList;
import org.slf4j.Logger;
import org.slf4j.LoggerFactory;
import org.slf4j.MDC;

import java.util.*;
import java.util.concurrent.ConcurrentMap;
import java.util.concurrent.ExecutionException;
import java.util.concurrent.TimeUnit;
import java.util.concurrent.TimeoutException;

import static co.paralleluniverse.actors.LocalActor.isLocal;
import static co.paralleluniverse.actors.behaviors.RequestReplyHelper.reply;
import static co.paralleluniverse.actors.behaviors.RequestReplyHelper.replyError;

/**
 * An actor that supervises, and if necessary, restarts other actors.
<<<<<<< HEAD
 * <p>
 * <p/>
 * If an actor needs to know the identity of its siblings, it should add them to the supervisor manually. For that, it needs to know the identity
 * of its supervisor. To do that, pass {@link Actor#self self()} to that actor's constructor in the {@link Initializer initializer}
 * or the {@link #init() init} method. Alternatively, simply call {@link Actor#self self()}, which will return the supervisor actor, in the actor's constructor.
 * <p>
=======
 *
 * <p>
 * If an actor needs to know the identity of its siblings, it should add them to the supervisor manually. For that, it needs to know the identity
 * of its supervisor. To do that, pass {@link Actor#self self()} to that actor's constructor in the {@link Initializer initializer}
 * or the {@link #init() init} method. Alternatively, simply call {@link Actor#self self()}, which will return the supervisor actor, in the actor's constructor.</p>
 *
>>>>>>> db0ac29f
 * This works because the children are constructed from specs (provided they have not been constructed by the caller) during the supervisor's run,
 * so calling {@link Actor#self self()} anywhere in the construction process would return the supervisor.
 *
 * @author pron
 */
public class SupervisorActor extends BehaviorActor {
    private static final Logger LOG = LoggerFactory.getLogger(SupervisorActor.class);
    private final RestartStrategy restartStrategy;
    private List<ChildSpec> childSpec;
    private final List<ChildEntry> children = new ArrayList<>();
    private final ConcurrentMap<Object, ChildEntry> childrenById = MapUtil.newConcurrentHashMap();

    /**
     * Constructs a new supervisor with no children. Children may be added later via {@link Supervisor#addChild(Supervisor.ChildSpec) Supervisor.addChild}.
     *
     * @param strand          this actor's strand.
     * @param name            the actor name (may be {@code null}).
     * @param mailboxConfig   this actor's mailbox settings.
     * @param restartStrategy the supervisor's {@link RestartStrategy restart strategy}
     * @param initializer     an optional delegate object that will be run upon actor initialization and termination. May be {@code null}.
     */
    public SupervisorActor(co.paralleluniverse.strands.Strand strand, String name, MailboxConfig mailboxConfig, RestartStrategy restartStrategy, Initializer initializer) {
        super(name, initializer, strand, mailboxConfig);
        this.restartStrategy = restartStrategy;
        this.childSpec = null;
    }

    /**
     * Constructs a new supervisor with a given list of children.
     *
     * @param strand          this actor's strand.
     * @param name            the actor name (may be {@code null}).
     * @param mailboxConfig   this actor's mailbox settings.
     * @param restartStrategy the supervisor's {@link RestartStrategy restart strategy}
     * @param childSpec       the supervisor's children
     */
    public SupervisorActor(co.paralleluniverse.strands.Strand strand, String name, MailboxConfig mailboxConfig, RestartStrategy restartStrategy, List<ChildSpec> childSpec) {
        super(name, null, strand, mailboxConfig);
        this.restartStrategy = restartStrategy;
        this.childSpec = childSpec;
    }

    /**
     * Constructs a new supervisor with a given list of children.
     *
     * @param strand          this actor's strand.
     * @param name            the actor name (may be {@code null}).
     * @param mailboxConfig   this actor's mailbox settings.
     * @param restartStrategy the supervisor's {@link RestartStrategy restart strategy}
     * @param childSpec       the supervisor's children
     */
    public SupervisorActor(co.paralleluniverse.strands.Strand strand, String name, MailboxConfig mailboxConfig, RestartStrategy restartStrategy, ChildSpec... childSpec) {
        this(strand, name, mailboxConfig, restartStrategy, Arrays.asList(childSpec));
    }

    //<editor-fold defaultstate="collapsed" desc="Behavior boilerplate">
    /////////// Behavior boilerplate ///////////////////////////////////
    @Override
    protected Supervisor makeRef(ActorRef<Object> ref) {
        return new Supervisor(ref);
    }

    @Override
    public Supervisor ref() {
        return (Supervisor) super.ref();
    }

    @Override
    protected Supervisor self() {
        return ref();
    }

    @Override
    public Supervisor spawn(co.paralleluniverse.strands.StrandFactory sf) {
        return (Supervisor) super.spawn(sf);
    }

    @Override
    public Supervisor spawn(co.paralleluniverse.fibers.FiberFactory ff) {
        return (Supervisor) super.spawn(ff);
    }

    @Override
    public Supervisor spawn() {
        return (Supervisor) super.spawn();
    }

    @Override
    public Supervisor spawnThread() {
        return (Supervisor) super.spawnThread();
    }

    public static SupervisorActor currentSupervisor() {
        return (SupervisorActor) Actor.<Object, Void>currentActor();
    }

    @Override
    public Logger log() {
        return LOG;
    }
    //</editor-fold>

    //<editor-fold defaultstate="collapsed" desc="Constructors">
    /////////// Constructors ///////////////////////////////////

    /**
     * Constructs a new supervisor with no children. Children may be added later via {@link Supervisor#addChild(Supervisor.ChildSpec) Supervisor.addChild}.
     *
     * @param strand          this actor's strand.
     * @param name            the actor name (may be {@code null}).
     * @param mailboxConfig   this actor's mailbox settings.
     * @param restartStrategy the supervisor's {@link RestartStrategy restart strategy}
     */
    public SupervisorActor(co.paralleluniverse.strands.Strand strand, String name, MailboxConfig mailboxConfig, RestartStrategy restartStrategy) {
        this(strand, name, mailboxConfig, restartStrategy, (Initializer) null);
    }

    /**
     * Constructs a new supervisor with no children. Children may be added later via {@link Supervisor#addChild(Supervisor.ChildSpec) Supervisor.addChild}.
     *
     * @param name            the actor name (may be {@code null}).
     * @param mailboxConfig   this actor's mailbox settings.
     * @param restartStrategy the supervisor's {@link RestartStrategy restart strategy}
     */
    public SupervisorActor(String name, MailboxConfig mailboxConfig, RestartStrategy restartStrategy) {
        this(null, name, mailboxConfig, restartStrategy, (Initializer) null);
    }

    /**
     * Constructs a new supervisor with no children. Children may be added later via {@link Supervisor#addChild(Supervisor.ChildSpec) Supervisor.addChild}.
     *
     * @param name            the actor name (may be {@code null}).
     * @param restartStrategy the supervisor's {@link RestartStrategy restart strategy}
     */
    public SupervisorActor(String name, RestartStrategy restartStrategy) {
        this(null, name, null, restartStrategy, (Initializer) null);
    }

    /**
     * Constructs a new supervisor with no children. Children may be added later via {@link Supervisor#addChild(Supervisor.ChildSpec) Supervisor.addChild}.
     *
     * @param name            the actor name (may be {@code null}).
     * @param mailboxConfig   this actor's mailbox settings.
     * @param restartStrategy the supervisor's {@link RestartStrategy restart strategy}
     * @param initializer     an optional delegate object that will be run upon actor initialization and termination. May be {@code null}.
     */
    public SupervisorActor(String name, MailboxConfig mailboxConfig, RestartStrategy restartStrategy, Initializer initializer) {
        this(null, name, mailboxConfig, restartStrategy, initializer);
    }

    /**
     * Constructs a new supervisor with no children. Children may be added later via {@link Supervisor#addChild(Supervisor.ChildSpec) Supervisor.addChild}.
     *
     * @param name            the actor name (may be {@code null}).
     * @param restartStrategy the supervisor's {@link RestartStrategy restart strategy}
     * @param initializer     an optional delegate object that will be run upon actor initialization and termination. May be {@code null}.
     */
    public SupervisorActor(String name, RestartStrategy restartStrategy, Initializer initializer) {
        this(null, name, null, restartStrategy, initializer);
    }

    /**
     * Constructs a new supervisor with no children. Children may be added later via {@link Supervisor#addChild(Supervisor.ChildSpec) Supervisor.addChild}.
     *
     * @param restartStrategy the supervisor's {@link RestartStrategy restart strategy}
     */
    public SupervisorActor(RestartStrategy restartStrategy) {
        this(null, null, null, restartStrategy, (Initializer) null);
    }

    ///

    /**
     * Constructs a new supervisor with a given list of children.
     *
     * @param name            the actor name (may be {@code null}).
     * @param mailboxConfig   this actor's mailbox settings.
     * @param restartStrategy the supervisor's {@link RestartStrategy restart strategy}
     * @param childSpec       the supervisor's children
     */
    public SupervisorActor(String name, MailboxConfig mailboxConfig, RestartStrategy restartStrategy, List<ChildSpec> childSpec) {
        this(null, name, mailboxConfig, restartStrategy, childSpec);
    }

    /**
     * Constructs a new supervisor with a given list of children.
     *
     * @param name            the actor name (may be {@code null}).
     * @param mailboxConfig   this actor's mailbox settings.
     * @param restartStrategy the supervisor's {@link RestartStrategy restart strategy}
     * @param childSpec       the supervisor's children
     */
    public SupervisorActor(String name, MailboxConfig mailboxConfig, RestartStrategy restartStrategy, ChildSpec... childSpec) {
        this(null, name, mailboxConfig, restartStrategy, childSpec);
    }

    /**
     * Constructs a new supervisor with a given list of children.
     *
     * @param name            the actor name (may be {@code null}).
     * @param restartStrategy the supervisor's {@link RestartStrategy restart strategy}
     * @param childSpec       the supervisor's children
     */
    public SupervisorActor(String name, RestartStrategy restartStrategy, List<ChildSpec> childSpec) {
        this(null, name, null, restartStrategy, childSpec);
    }

    /**
     * Constructs a new supervisor with a given list of children.
     *
     * @param name            the actor name (may be {@code null}).
     * @param restartStrategy the supervisor's {@link RestartStrategy restart strategy}
     * @param childSpec       the supervisor's children
     */
    public SupervisorActor(String name, RestartStrategy restartStrategy, ChildSpec... childSpec) {
        this(null, name, null, restartStrategy, childSpec);
    }

    /**
     * Constructs a new supervisor with a given list of children.
     *
     * @param restartStrategy the supervisor's {@link RestartStrategy restart strategy}
     * @param childSpec       the supervisor's children
     */
    public SupervisorActor(RestartStrategy restartStrategy, List<ChildSpec> childSpec) {
        this(null, null, null, restartStrategy, childSpec);
    }

    /**
     * Constructs a new supervisor with a given list of children.
     *
     * @param restartStrategy the supervisor's {@link RestartStrategy restart strategy}
     * @param childSpec       the supervisor's children
     */
    public SupervisorActor(RestartStrategy restartStrategy, ChildSpec... childSpec) {
        this(null, null, null, restartStrategy, childSpec);
    }
    //</editor-fold>

    @Override
    protected void init() throws InterruptedException {
        if (getInitializer() != null)
            getInitializer().init();
        else {
            if (childSpec != null) {
                if (getInitializer() != null)
                    throw new IllegalStateException("Cannot provide a supervisor with both a child-spec list as well as an initializer");
                if (!SupervisorActor.class.equals(this.getClass()))
                    throw new IllegalStateException("Cannot provide a subclassed supervisor with a child-spec list");

                for (ChildSpec cs : childSpec)
                    addChild(cs);
                this.childSpec = null;
            }
        }
    }

    @Override
    protected void onStart() throws InterruptedException {
        if (log().isInfoEnabled()) {
            //org.apache.logging.log4j.ThreadContext.push(this.toString());
            MDC.put("self", this.toString());
        }
        super.onStart();
    }

    @Override
    protected final void handleMessage(Object m1) throws InterruptedException {
        if (m1 instanceof RequestMessage) {
            final RequestMessage req = (RequestMessage) m1;
            try {
                if (req instanceof GetChildMessage) {
                    reply(req, getChild(((GetChildMessage) req).name));
                } else if (req instanceof GetChildrenMessage) {
                    reply(req, getChildren());
                } else if (req instanceof AddChildMessage) {
                    reply(req, addChild(((AddChildMessage) req).spec));
                } else if (req instanceof RemoveChildMessage) {
                    final RemoveChildMessage m = (RemoveChildMessage) req;
                    reply(req, m.name instanceof ActorRef ? removeChild((ActorRef<?>) m.name, m.terminate) : removeChild(m.name, m.terminate));
                }
            } catch (Exception e) {
                replyError(req, e);
            }
        } else if (m1 instanceof ExitMessage) {
            final ExitMessage death = (ExitMessage) m1;
            final ActorRef actor = death.actor;
            final ChildEntry child = findEntry(actor);

            if (child != null) {
                log().info("Detected child death: " + child + ". cause: ", death.cause);
                if (!restartStrategy.onChildDeath(this, child, death.cause)) {
                    log().info("Supervisor {} giving up.", this);
                    shutdown();
                }
            }
        }
    }

    @Override
    protected void onTerminate(Throwable cause) throws InterruptedException {
        super.onTerminate(cause);

        shutdownChildren();
        childrenById.clear();
        children.clear();

        if (log().isInfoEnabled()) {
            //org.apache.logging.log4j.ThreadContext.pop();
            MDC.remove("self");
        }
    }

    private ChildEntry addChild1(ChildSpec spec) {
        log().debug("Adding child {}", spec);
        ActorRef actor = null;
        if (spec.builder instanceof ActorRef) {
            actor = (ActorRef) spec.builder;
            if (findEntry(actor) != null)
                throw new SupervisorException("Supervisor " + this + " already supervises actor " + actor);
        }

        Object id = spec.getId();
        if (id == null && actor != null)
            id = actor.getName();
        if (id != null && findEntryById(id) != null)
            throw new SupervisorException("Supervisor " + this + " already supervises an actor by the name " + id);
        final ChildEntry child = new ChildEntry(spec, actor);
        children.add(child);
        if (id != null)
            childrenById.put(id, child);
        return child;
    }

    /**
     * Adds a new child actor to the supervisor. If the child has not been started, it will be started by the supervisor.
     *
     * @param spec the {@link ChildSpec child's spec}.
     * @return the actor (possibly after it has been started by the supervisor).
     * @throws InterruptedException
     */
    protected final <T extends ActorRef<M>, M> T addChild(ChildSpec spec) {
        verifyInActor();
        final ChildEntry child = addChild1(spec);

        ActorRef<?> actor = null;
        if (spec.builder instanceof Actor) {
            final Actor a = ((Actor) spec.builder);
            actor = a.isStarted() ? a.ref() : a.spawn();
        }
        if (actor == null)
            actor = start(child);
        else
            start(child, actor);

        return (T) actor;
    }

    /**
     * Retrieves a child actor by its {@link ChildSpec#getId() id}
     *
     * @param id the child's {@link ChildSpec#getId() id} in the supervisor.
     * @return the child, if found; {@code null} if the child was not found
     */
    protected <T extends ActorRef<M>, M> T getChild(Object id) {
        verifyInActor();
        final ChildEntry child = findEntryById(id);
        if (child == null)
            return null;
        return (T) child.actor;
    }

    /**
     * Retrieves the children actor references as an immutable list.
     *
     * @return the children {@link ActorRef}s.
     */
    protected List<? extends ActorRef<?>> getChildren() {
        verifyInActor();
        final ImmutableList.Builder builder = new ImmutableList.Builder();
        for (final ChildEntry ce : children)
            builder.add(ce.actor);
        return builder.build();
    }

    /**
     * Removes a child actor from the supervisor.
     *
     * @param id        the child's {@link ChildSpec#getId() id} in the supervisor.
     * @param terminate whether or not the supervisor should terminate the actor
     * @return {@code true} if the actor has been successfully removed from the supervisor; {@code false} if the child was not found.
     * @throws InterruptedException
     */
    protected final boolean removeChild(Object id, boolean terminate) throws InterruptedException {
        verifyInActor();
        final ChildEntry child = findEntryById(id);
        if (child == null) {
            log().warn("Child {} not found", id);
            return false;
        }

        log().debug("Removing child {}", child);
        if (child.actor != null) {
            unwatch(child);

            if (terminate)
                shutdownChild(child, false);
        }

        removeChild(child, null);
        return true;
    }

    /**
     * Removes a child actor from the supervisor.
     *
     * @param actor     the actor
     * @param terminate whether or not the supervisor should terminate the actor
     * @return {@code true} if the actor has been successfully removed from the supervisor; {@code false} if the child was not found.
     * @throws InterruptedException
     */
    protected final boolean removeChild(ActorRef actor, boolean terminate) throws InterruptedException {
        verifyInActor();
        final ChildEntry child = findEntry(actor);
        if (child == null) {
            log().warn("Child {} not found", actor);
            return false;
        }

        log().debug("Removing child {}", child);
        if (child.actor != null) {
            unwatch(child);

            if (terminate)
                shutdownChild(child, false);
        }

        removeChild(child, null);
        return true;
    }

    private void removeChild(ChildEntry child, Iterator<ChildEntry> iter) {
        if (child.spec.getId() != null)
            childrenById.remove(child.spec.getId());
        if (iter != null)
            iter.remove();
        else
            children.remove(child);
    }

    @Override
    protected final Object handleLifecycleMessage(LifecycleMessage m) {
        if (m instanceof ExitMessage) {
            final ExitMessage death = (ExitMessage) m;
            if (death.getWatch() != null)
                return death;
        }
        super.handleLifecycleMessage(m);
        return null;
    }

    private boolean tryRestart(ChildEntry child, Throwable cause, long now, Iterator<ChildEntry> it, boolean isDead) throws InterruptedException {
        verifyInActor();
        switch (child.spec.mode) {
            case TRANSIENT:
                if (isDead && cause == null) {
                    removeChild(child, it);
                    return true;
                }
                // fall through
            case PERMANENT:
                log().info("Supervisor trying to restart child {}. (cause: {})", child, cause);
                final ActorRef actor = child.actor;
                shutdownChild(child, true);
                child.restartHistory.addRestart(now);
                final int numRestarts = child.restartHistory.numRestarts(now - child.spec.unit.toMillis(child.spec.duration));
                if (log().isDebugEnabled())
                    log().debug("Child {} has been restarted {} times in the last {} {}s", child, numRestarts, child.spec.duration, child.spec.unit);
                if (numRestarts > child.spec.maxRestarts) {
                    log().info(this + ": too many restarts for child {}. Giving up.", actor);
                    return false;
                }
                start(child);
                return true;
            case TEMPORARY:
                if (!isDead)
                    shutdownChild(child, false);
                removeChild(child, it);
                return true;
            default:
                throw new AssertionError();
        }
    }

    private ActorRef<?> start(ChildEntry child) {
        final ActorRef old = child.actor;
        if (old != null && !LocalActor.isDone(old))
            throw new IllegalStateException("Actor " + child.actor + " cannot be restarted because it is not dead");

        final Actor actor = child.spec.builder.build();
        if (actor.getName() == null && child.spec.id != null)
            actor.setName(child.spec.id);

        log().info("{} starting child {}", this, actor);

        if (old != null && actor.getMonitor() == null && isLocal(old) && LocalActor.getMonitor(old) != null)
            actor.setMonitor(LocalActor.getMonitor(old));
        if (actor.getMonitor() != null)
            actor.getMonitor().addRestart();

        final co.paralleluniverse.strands.Strand strand;
        if (actor.getStrand() != null)
            strand = actor.getStrand();
        else
            strand = createStrandForActor(child.actor != null && isLocal(child.actor) ? LocalActor.getStrand(child.actor) : null, actor);

        try {
            strand.start();
        } catch (IllegalThreadStateException e) {
            log().info("Child {} has already been started.", actor);
        }

        return start(child, actor.ref());
    }

    private ActorRef start(ChildEntry child, ActorRef actor) {
        child.actor = actor;
        child.watch = watch(actor);

        return actor;
    }

    private void shutdownChild(ChildEntry child, boolean beforeRestart) throws InterruptedException {
        if (child.actor != null) {
            unwatch(child);
            if (!isLocal(child.actor) || !LocalActor.isDone(child.actor)) {
                log().info("{} shutting down child {}", this, child.actor);
                ActorUtil.sendOrInterrupt(child.actor, new ShutdownMessage(this.ref()));
            }

            if (isLocal(child.actor)) {
                try {
                    joinChild(child);
                } finally {
                    if (!beforeRestart && child.actor != null)
                        LocalActor.stopMonitor(child.actor);
                }
            }
            if (!beforeRestart)
                child.actor = null;
        }
    }

    private void shutdownChildren() throws InterruptedException {
        log().info("{} shutting down all children.", this);
        for (ChildEntry child : children) {
            if (child.actor != null) {
                unwatch(child);
                ActorUtil.sendOrInterrupt(child.actor, new ShutdownMessage(this.ref()));
            }
        }

        for (ChildEntry child : children) {
            if (child.actor != null && isLocal(child.actor)) {
                try {
                    joinChild(child);
                } finally {
                    if (child.actor != null)
                        LocalActor.stopMonitor(child.actor); // must be done after join to avoid a race with the actor
                }
            }
            child.actor = null;
        }
    }

    private boolean joinChild(ChildEntry child) throws InterruptedException {
        final ActorRef actor = child.actor;

        log().debug("Joining child {}", child);
        if (child.actor != null) {
            try {
                LocalActor.join(actor, child.spec.shutdownDeadline, TimeUnit.MILLISECONDS);
                log().debug("Child {} terminated normally", child.actor);
                return true;
            } catch (ExecutionException ex) {
                log().info("Child {} terminated with exception {}", child.actor, ex.getCause());
                return true;
            } catch (TimeoutException ex) {
                log().warn("Child {} shutdown timeout. Interrupting...", child.actor);
                // is this the best we can do?
                LocalActor.getStrand(actor).interrupt();

                try {
                    LocalActor.join(actor, child.spec.shutdownDeadline, TimeUnit.MILLISECONDS);
                    return true;
                } catch (ExecutionException e) {
                    log().info("Child {} terminated with exception {}", child.actor, ex.getCause());
                    return true;
                } catch (TimeoutException e) {
                    log().warn("Child {} could not shut down...", child.actor);

                    LocalActor.stopMonitor(child.actor);
                    LocalActor.unregister(child.actor);
                    child.actor = null;

                    return false;
                }
            }
        } else
            return true;
    }

    private void unwatch(ChildEntry child) {
        if (child.actor != null && child.watch != null) {
            unwatch(child.actor, child.watch);
            child.watch = null;
        }
    }

    private co.paralleluniverse.strands.Strand createStrandForActor(co.paralleluniverse.strands.Strand oldStrand, Actor actor) {
        final co.paralleluniverse.strands.Strand strand;
        if (oldStrand != null)
            strand = co.paralleluniverse.strands.Strand.clone(oldStrand, actor);
        else
            strand = new co.paralleluniverse.fibers.Fiber(actor);
        actor.setStrand(strand);
        return strand;
    }

    private ChildEntry findEntry(ActorRef actor) {
        if (actor.getName() != null) {
            ChildEntry child = findEntryById(actor.getName());
            if (child != null)
                return child;
        }
        for (ChildEntry child : children) {
            if (Objects.equals(child.actor, actor))
                return child;
        }
        return null;
    }

    private ChildEntry findEntryById(Object name) {
        return childrenById.get(name);
    }

    private long now() {
        return System.nanoTime() / 1000000;
    }

    /**
     * Specifies a supervisor's strategy in the event a child dies. Not every child death triggers the strategy. It is only triggered
     * when a {@link Supervisor.ChildMode#PERMANENT PERMANENET} child dies of any cause, or a
     * {@link Supervisor.ChildMode#TRANSIENT TRANSIENT} child dies an unnatural death (caused by an exception).
     */
    public enum RestartStrategy {
        /**
         * Kill the supervisor along with all children.
         */
        ESCALATE {
            @Override
            boolean onChildDeath(SupervisorActor supervisor, ChildEntry child, Throwable cause) throws InterruptedException {
                if (child.spec.mode == Supervisor.ChildMode.TEMPORARY) {
                    supervisor.tryRestart(child, cause, supervisor.now(), null, true);
                    return true;
                } else if (child.spec.mode == Supervisor.ChildMode.TRANSIENT) {
                    return cause != null
                            || supervisor.tryRestart(child, cause, supervisor.now(), null, true);
                } else {
                    return false;
                }
            }
        },
        /**
         * Restart the dead actor.
         */
        ONE_FOR_ONE {
            @Override
            boolean onChildDeath(SupervisorActor supervisor, ChildEntry child, Throwable cause) throws InterruptedException {
                return supervisor.tryRestart(child, cause, supervisor.now(), null, true);
            }
        },
        /**
         * Kill all surviving children, and restart them all.
         */
        ALL_FOR_ONE {
            @Override
            boolean onChildDeath(SupervisorActor supervisor, ChildEntry child, Throwable cause) throws InterruptedException {
                if (child.spec.mode == Supervisor.ChildMode.TEMPORARY
                        || (child.spec.mode == Supervisor.ChildMode.TRANSIENT && cause == null)) {
                    if (!supervisor.tryRestart(child, cause, supervisor.now(), null, true))
                        return false;
                } else {
                    supervisor.shutdownChildren();
                    for (Iterator<ChildEntry> it = supervisor.children.iterator(); it.hasNext(); ) {
                        final ChildEntry c = it.next();
                        if (!supervisor.tryRestart(c, c == child ? cause : null, supervisor.now(), it, c == child))
                            return false;
                    }
                }
                return true;
            }
        },
        /**
         * Kill all children that were added to the supervisor <i>after</i> the addition of the dead actor, and restart them all
         * (including the actor whose death triggered the strategy).
         */
        REST_FOR_ONE {
            @Override
            boolean onChildDeath(SupervisorActor supervisor, ChildEntry child, Throwable cause) throws InterruptedException {
                if (child.spec.mode == Supervisor.ChildMode.TEMPORARY
                        || (child.spec.mode == Supervisor.ChildMode.TRANSIENT && cause == null)) {
                    if (!supervisor.tryRestart(child, cause, supervisor.now(), null, true))
                        return false;
                } else {
                    boolean found = false;
                    for (Iterator<ChildEntry> it = supervisor.children.iterator(); it.hasNext(); ) {
                        final ChildEntry c = it.next();
                        if (c == child)
                            found = true;

                        if (found && !supervisor.tryRestart(c, c == child ? cause : null, supervisor.now(), it, c == child))
                            return false;
                    }
                }
                return true;
            }
        };

        abstract boolean onChildDeath(SupervisorActor supervisor, ChildEntry child, Throwable cause) throws InterruptedException;
    }

    private static class ChildEntry {
        final ChildSpec spec;
        final RestartHistory restartHistory;
        Object watch;
        volatile ActorRef<?> actor;

        public ChildEntry(ChildSpec info) {
            this(info, null);
        }

        public ChildEntry(ChildSpec info, ActorRef<?> actor) {
            this.spec = info;
            this.restartHistory = new RestartHistory(info.maxRestarts + 1);

            this.actor = actor;
        }

        @Override
        public String toString() {
            return "ActorEntry{" + "info=" + spec + " actor=" + actor + '}';
        }
    }

    private static class RestartHistory {
        private final long[] restarts;
        private int index;

        public RestartHistory(int windowSize) {
            this.restarts = new long[windowSize];
            this.index = 0;
        }

        public void addRestart(long now) {
            restarts[index] = now;
            index = mod(index + 1);
        }

        public int numRestarts(long since) {
            int count = 0;
            for (int i = mod(index - 1); i != index; i = mod(i - 1)) {
                if (restarts[i] < since) // || restarts[i] == 0L is implied
                    break;
                count++;
            }
            if (restarts[index] >= since) // || restarts[i] == 0L is implied
                count++;
            return count;
        }

        private int mod(int i) {
            // could be made fast by forcing restarts.length to be a power of two, but for now, we don't need this to be fast.
            if (i >= restarts.length)
                return i - restarts.length;
            if (i < 0)
                return i + restarts.length;
            return i;
        }
    }
}<|MERGE_RESOLUTION|>--- conflicted
+++ resolved
@@ -33,21 +33,12 @@
 
 /**
  * An actor that supervises, and if necessary, restarts other actors.
-<<<<<<< HEAD
  * <p>
- * <p/>
- * If an actor needs to know the identity of its siblings, it should add them to the supervisor manually. For that, it needs to know the identity
- * of its supervisor. To do that, pass {@link Actor#self self()} to that actor's constructor in the {@link Initializer initializer}
- * or the {@link #init() init} method. Alternatively, simply call {@link Actor#self self()}, which will return the supervisor actor, in the actor's constructor.
- * <p>
-=======
- *
  * <p>
  * If an actor needs to know the identity of its siblings, it should add them to the supervisor manually. For that, it needs to know the identity
  * of its supervisor. To do that, pass {@link Actor#self self()} to that actor's constructor in the {@link Initializer initializer}
  * or the {@link #init() init} method. Alternatively, simply call {@link Actor#self self()}, which will return the supervisor actor, in the actor's constructor.</p>
- *
->>>>>>> db0ac29f
+ * <p>
  * This works because the children are constructed from specs (provided they have not been constructed by the caller) during the supervisor's run,
  * so calling {@link Actor#self self()} anywhere in the construction process would return the supervisor.
  *
