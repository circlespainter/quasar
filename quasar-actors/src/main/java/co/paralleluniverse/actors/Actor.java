/*
 * Quasar: lightweight threads and actors for the JVM.
 * Copyright (c) 2013-2014, Parallel Universe Software Co. All rights reserved.
 *
 * This program and the accompanying materials are dual-licensed under
 * either the terms of the Eclipse Public License v1.0 as published by
 * the Eclipse Foundation
 *
 *   or (per the licensee's choosing)
 *
 * under the terms of the GNU Lesser General Public License version 3.0
 * as published by the Free Software Foundation.
 */
package co.paralleluniverse.actors;

import co.paralleluniverse.common.util.Debug;
import co.paralleluniverse.common.util.Objects;
import co.paralleluniverse.concurrent.util.MapUtil;
import co.paralleluniverse.concurrent.util.ThreadAccess;
import co.paralleluniverse.fibers.FiberFactory;
import co.paralleluniverse.fibers.Joinable;
import co.paralleluniverse.strands.StrandFactory;
import co.paralleluniverse.strands.Stranded;
import co.paralleluniverse.strands.Timeout;
import co.paralleluniverse.strands.channels.ReceivePort;

import java.lang.reflect.Constructor;
import java.util.*;
import java.util.concurrent.*;
import java.util.concurrent.atomic.AtomicReference;
import java.util.concurrent.atomic.AtomicReferenceFieldUpdater;

/**
 * An actor is a self-contained execution unit - an object running in its own strand and communicating with other actors via messages.
 * An actor has a channel used as a mailbox, and can be monitored for errors.
 *
 * @param <Message> The message type the actor can receive. It is often {@link Object}.
 * @param <V>       The actor's return value type. Use {@link Void} if the actor does not return a result.
 * @author pron
 */
public abstract class Actor<Message, V> extends ActorImpl<Message> implements Callable<V>, ActorBuilder<Message, V>, Joinable<V>, Stranded, ReceivePort<Message> {
    /**
     * Creates a new actor.
     * The actor must have a public constructor that can take the given parameters.
     *
     * @param <T>       The actor's type
     * @param <Message> The actor's message type.
     * @param <V>       The actor's return value type.
     * @param clazz     The actor's class
     * @param params    Parameters that will be passed to the actor class's constructor in order to construct a new instance.
     * @return A new actor of type T.
     */
    public static <T extends Actor<Message, V>, Message, V> T newActor(Class<T> clazz, Object... params) {
        return newActor(ActorSpec.of(clazz, params));
    }

    /**
     * Creates a new actor from an {@link ActorSpec}.
     *
     * @param <T>       The actor's type
     * @param <Message> The actor's message type.
     * @param <V>       The actor's return value type.
     * @param spec      The ActorSpec that defines how to build the actor.
     * @return A new actor of type T.
     */
    public static <T extends Actor<Message, V>, Message, V> T newActor(ActorSpec<T, Message, V> spec) {
        return spec.build();
    }

    private static final Throwable NATURAL = new Throwable();
    private static final Object DEFUNCT = new Object();
    private static final ThreadLocal<Actor> currentActor = new ThreadLocal<Actor>();
    private transient volatile ActorRef<Message> wrapperRef;
    private transient /*final*/ AtomicReference<Class<?>> classRef;
    private final Set<LifecycleListener> lifecycleListeners = Collections.newSetFromMap(MapUtil.<LifecycleListener, Boolean>newConcurrentHashMap());
    private final Set<ActorRef> observed = Collections.newSetFromMap(MapUtil.<ActorRef, Boolean>newConcurrentHashMap());
    private volatile V result;
    private volatile Throwable exception;
    private volatile Throwable deathCause;
    private transient volatile ActorMonitor monitor;
    private volatile boolean registered;
    private boolean hasMonitor;
    private ActorSpec<?, Message, V> spec;
    private Object aux;
    private /*final*/ ActorRunner<V> runner;
    private boolean migrating;
    private static final AtomicReferenceFieldUpdater<Actor, ActorRef> wrapperRefUpdater = AtomicReferenceFieldUpdater.newUpdater(Actor.class, ActorRef.class, "wrapperRef");
    private boolean forwardWatch;

    /**
     * Creates a new actor.
     *
     * @param name          the actor name (may be {@code null}).
     * @param mailboxConfig the actor's mailbox settings; if {@code null}, the default config - unbounded mailbox - will be used.
     */
    @SuppressWarnings({"OverridableMethodCallInConstructor", "LeakingThisInConstructor"})
    public Actor(String name, MailboxConfig mailboxConfig) {
        super(name, new Mailbox(mailboxConfig), new ActorRef<Message>());
        mailbox().setActor(this);

        // initialization order in this constructor matters because of replacement (code swap) instance constructor below
        this.runner = new ActorRunner<>(ref);
        this.classRef = ActorLoader.getClassRef(getClass());

        // we cannot checkReplacement() here because the actor is not fully constructed yet (we're in the middle of the subclass's constructor)
        ref.setImpl(this);
    }

    /**
     * This constructor must only be called by hot code-swap actors, and never, ever, called by application code.
     */
    protected Actor() {
        super(null, null, null);
        this.runner = new ActorRunner<>(ref);
        this.classRef = ActorLoader.getClassRef(getClass());
    }

    private void checkReplacement() {
        Actor<Message, V> impl = ActorLoader.getReplacementFor(this);
        ref.setImpl(impl);
        if (impl != this)
            defunct();
    }

    /**
     * Creates a new actor.
     *
     * @param strand        the actor's strand
     * @param name          the actor name (may be {@code null}).
     * @param mailboxConfig the actor's mailbox settings; if {@code null}, the default config - unbounded mailbox - will be used.
     */
    protected Actor(co.paralleluniverse.strands.Strand strand, String name, MailboxConfig mailboxConfig) {
        this(name, mailboxConfig);
        if (strand != null)
            runner.setStrand(strand);
    }

    /**
     * <b>For use by non-Java, untyped languages only.</b>
     * <p>
     * If set to {@code true}, {@link #handleLifecycleMessage(co.paralleluniverse.actors.LifecycleMessage) LifecycleMessage}
     * will, by default, return {@link ExitMessage}s from {@link #watch(co.paralleluniverse.actors.ActorRef) watched}
     * actors to be returned by {@code receive}. This means that {@code receive} will return a message of
     * a type that may not be {@code Message}, and therefore this value should only be set to true in
     * untyped languages.
     *
     * @param value
     * @return
     */
    @Deprecated
    public Actor<Message, V> setForwardWatch(boolean value) {
        this.forwardWatch = value;
        return this;
    }

    void onCodeChange0() {
        ref.setImpl(this);
        record(1, "Actor", "onCodeChange", "%s", this);
        onCodeChange();
    }

    void defunct() {
        this.aux = DEFUNCT;
    }

    boolean isDefunct() {
        return aux == DEFUNCT;
    }

    protected ActorRef<Message> makeRef(ActorRef<Message> ref) {
        return ref;
    }

    /**
     * Returns this actor's name.
     */
    @Override
    public String getName() {
        return super.getName();
    }

    /**
     * Sets this actor's name. The name does not have to be unique, and may be {@code null}
     *
     * @param name
     */
    @Override
    public void setName(String name) {
        super.setName(name);
    }

    private ActorRef myRef() {
        return ref;
    }

    /**
     * Starts a new fiber using the given scheduler and runs the actor in it.
     * The fiber's name will be set to this actor's name.
     *
<<<<<<< HEAD
     * @param sf the {@link FiberFactory factory} (or {@link StrandFactory scheduler}) that will be used to create the actor's fiber.
=======
     * @param sf the {@link StrandFactory factory} (or {@link FiberScheduler scheduler}) that will be used to create the actor's fiber.
>>>>>>> db0ac29f
     * @return This actors' ActorRef
     */
    public ActorRef<Message> spawn(co.paralleluniverse.strands.StrandFactory sf) {
        if (sf == null)
            return spawn();
        checkReplacement();
        final co.paralleluniverse.strands.Strand s = sf.newStrand(runner);
        setStrand(s);
        if (getName() != null)
            s.setName(getName());
        s.start();
        return ref();
    }

    /**
     * Starts a new fiber using the given scheduler and runs the actor in it.
     * The fiber's name will be set to this actor's name.
     *
     * @param ff the {@link FiberFactory factory} (or {@link Executor scheduler}) that will be used to create the actor's fiber.
     * @return This actors' ActorRef
     */
    public ActorRef<Message> spawn(co.paralleluniverse.fibers.FiberFactory ff) {
        if (ff == null)
            return spawn();
        checkReplacement();
        ff.newFiber(runner).setName(getName()).start();
        return ref();
    }

    /**
     * Starts a new fiber and runs the actor in it.
     * The fiber's name will be set to this actor's name.
     *
     * @return This actors' ActorRef
     */
    public ActorRef<Message> spawn() {
        checkReplacement();
        final co.paralleluniverse.fibers.Fiber f = getName() != null ? new co.paralleluniverse.fibers.Fiber(getName(), runner) : new co.paralleluniverse.fibers.Fiber(runner);
        f.start();
        return ref();
    }

    /**
     * Starts a new thread and runs the actor in it.
     * The fiber's name will be set to this actor's name.
     *
     * @return This actors' ActorRef
     */
    public ActorRef<Message> spawnThread() {
        checkReplacement();
        Runnable runnable = co.paralleluniverse.strands.Strand.toRunnable(runner);
        Thread t = (getName() != null ? new Thread(runnable, getName()) : new Thread(runnable));
        setStrand(co.paralleluniverse.strands.Strand.of(t));
        t.start();
        return ref();
    }

    @Override
    public final V call() throws InterruptedException {
        checkReplacement();
        return runner.call();
    }

    /**
     * Returns a "clone" of this actor, used by a {@link co.paralleluniverse.actors.behaviors.Supervisor supervisor} to restart this actor if it dies.
     * <p>
     * If this actor is supervised by a {@link co.paralleluniverse.actors.behaviors.Supervisor supervisor} and was not created with the
     * {@link #newActor(co.paralleluniverse.actors.ActorSpec) newActor} factory method, then this method should be overridden.</p>
     *
     * @return A new LocalActor instance that's a clone of this.
     */
    protected Actor<Message, V> reinstantiate() {
        if (spec != null)
            return newActor(spec);
        else if (getClass().isAnonymousClass() && getClass().getSuperclass().equals(Actor.class))
            return newActor(createSpecForAnonymousClass());
        else
            throw new RuntimeException("Actor " + this + " cannot be reinstantiated");
    }

    private ActorSpec<Actor<Message, V>, Message, V> createSpecForAnonymousClass() {
        assert getClass().isAnonymousClass() && getClass().getSuperclass().equals(Actor.class);
        Constructor<Actor<Message, V>> ctor = (Constructor<Actor<Message, V>>) getClass().getDeclaredConstructors()[0];
        Object[] params = new Object[ctor.getParameterTypes().length];
        for (int i = 0; i < params.length; i++) {
            Class<?> type = ctor.getParameterTypes()[i];
            if (String.class.equals(type))
                params[i] = getName();
            if (Integer.TYPE.equals(type))
                params[i] = mailbox().capacity();
            else
                params[i] = type.isPrimitive() ? 0 : null;
        }
        return new ActorSpec<>(ctor, params);
    }

    void setSpec(ActorSpec<?, Message, V> spec) {
        this.spec = spec;
    }

    Object getAux() {
        return aux;
    }

    void setAux(Object aux) {
        verifyInActor();
        this.aux = aux;
    }

    @Override
    public String toString() {
        String className = getClass().getSimpleName();
        if (className.isEmpty())
            className = getClass().getName().substring(getClass().getPackage().getName().length() + 1);
        final co.paralleluniverse.strands.Strand strand = runner.getStrand();
        final String strandName = (strand != null ? strand.getName() : "null"); // strand.getClass().getSimpleName() + '@' + strand.getId()
        return className + "@"
                + (getName() != null ? getName() : Integer.toHexString(System.identityHashCode(this)))
                + "[owner: " + strandName + ']';
    }

    private static String systemToStringWithSimpleName(Object obj) {
        return (obj == null ? "null" : obj.getClass().getSimpleName() + "@" + Objects.systemObjectId(obj));
    }

    /**
     * Interrupts the actor's strand.
     */
    @Override
    protected final void interrupt() {
        getStrand().interrupt();
    }

    /**
     * Returns the actor currently running in the current strand.
     */
    public static <M, V> Actor<M, V> currentActor() {
        final co.paralleluniverse.fibers.Fiber currentFiber = co.paralleluniverse.fibers.Fiber.currentFiber();
        if (currentFiber == null)
            return currentActor.get();
        final Callable target = currentFiber.getTarget();
        if (target == null)
            return null;
        if (target instanceof Actor)
            return (Actor<M, V>) target;
        if (target instanceof ActorRunner)
            return (Actor<M, V>) ((ActorRunner<V>) target).getActor();
        return null;
    }

    /**
     * Returns the ActorRef to this actor, if it has been started.
     *
     * @return the ActorRef of this actor if it has been started, or {@code null} otherwise.
     */
    @Override
    public ActorRef<Message> ref() {
        if (!isStarted())
            throw new IllegalStateException("Actor has not been started");
        return ref0();
    }

    ActorRef<Message> ref0() {
        if (wrapperRef == null)
            wrapperRefUpdater.compareAndSet(this, null, makeRef(ref));
        return wrapperRef;
    }

    /**
     * Returns the ActorRef to this actor, if it has been started.
     *
     * @return the ActorRef of this actor if it has been started, or {@code null} otherwise.
     */
    protected ActorRef<Message> self() {
        return ref();
    }

    @Override
    public final void setStrand(co.paralleluniverse.strands.Strand strand) {
        runner.setStrand(strand);
    }

    void setStrand0(co.paralleluniverse.strands.Strand strand) {
        mailbox().setStrand(strand);
    }

    @Override
    public final co.paralleluniverse.strands.Strand getStrand() {
        return runner.getStrand();
    }

    //<editor-fold desc="Mailbox methods">
    /////////// Mailbox methods ///////////////////////////////////

    /**
     * Returns the number of messages currently waiting in the mailbox.
     */
    public final int getQueueLength() {
        return mailbox().getQueueLength();
    }

    /**
     * Returns this actor's mailbox channel.
     */
    @Override
    protected final Mailbox<Object> mailbox() {
        return (Mailbox<Object>) super.mailbox();
    }

    @Override
    protected void internalSend(Object message) {
        internalSendNonSuspendable(message);
    }

    @Override
    protected void internalSendNonSuspendable(Object message) {
        record(1, "Actor", "send", "Sending %s -> %s", message, this);
        if (Debug.isDebug() && flightRecorder != null && flightRecorder.get().recordsLevel(2))
            record(2, "Actor", "send", "%s queue %s", this, getQueueLength());
        if (mailbox().isOwnerAlive())
            mailbox().sendNonSuspendable(message);
        else
            record(1, "Actor", "send", "Message dropped. Owner not alive.");
    }

    @Override
    protected final void sendSync(Message message) {
        record(1, "Actor", "sendSync", "Sending sync %s -> %s", message, this);
        if (Debug.isDebug() && flightRecorder != null && flightRecorder.get().recordsLevel(2))
            record(2, "Actor", "sendSync", "%s queue %s", this, getQueueLength());
        if (mailbox().isOwnerAlive())
            mailbox().sendSync(message);
        else
            record(1, "Actor", "sendSync", "Message dropped. Owner not alive.");
    }

    @Override
    protected final boolean trySend(Message message) {
        record(1, "Actor", "trySend", "Sending %s -> %s", message, this);
        if (Debug.isDebug() && flightRecorder != null && flightRecorder.get().recordsLevel(2))
            record(2, "Actor", "trySend", "%s queue %s", this, getQueueLength());
        if (mailbox().isOwnerAlive()) {
            if (mailbox().trySend(message))
                return true;
            record(1, "Actor", "trySend", "Message not sent. Mailbox is not ready.");
            return false;

        }
        record(1, "Actor", "trySend", "Message dropped. Owner not alive.");
        return true;
    }

    /**
     * Returns the next message from the mailbox. If no message is currently available, this method blocks until a message arrives.
     *
     * @return a message sent to this actor.
     * @throws InterruptedException
     */
    @Override
    public final Message receive() throws InterruptedException {
        try {
            for (; ; ) {
                checkThrownIn0();
                record(1, "Actor", "receive", "%s waiting for a message", this);
                final Object m = mailbox().receive();
                record(1, "Actor", "receive", "Received %s <- %s", this, m);
                if (Debug.isDebug() && flightRecorder != null && flightRecorder.get().recordsLevel(2))
                    record(2, "Actor", "receive", "%s queue %s", this, getQueueLength());
                monitorAddMessage();
                Message msg = filterMessage(m);
                if (msg != null)
                    return msg;
            }
        } catch (InterruptedException e) {
            checkThrownIn0();
            throw e;
        }
    }

    /**
     * Returns the next message from the mailbox. If no message is currently available, this method blocks until a message arrives,
     * but no longer than the given timeout.
     *
     * @param timeout the maximum duration to block waiting for a message.
     * @param unit    the time unit of the timeout.
     * @return a message sent to this actor, or {@code null} if the timeout has expired.
     * @throws InterruptedException
     */
    @Override
    public final Message receive(long timeout, TimeUnit unit) throws InterruptedException {
        if (unit == null)
            return receive();
        if (timeout <= 0)
            return tryReceive();

        long left = unit.toNanos(timeout);
        final long deadline = System.nanoTime() + left;

        try {
            for (; ; ) {
                if (flightRecorder != null)
                    record(1, "Actor", "receive", "%s waiting for a message. millis left: ", this, TimeUnit.MILLISECONDS.convert(left, TimeUnit.NANOSECONDS));
                checkThrownIn0();
                final Object m = mailbox().receive(left, TimeUnit.NANOSECONDS);
                if (m == null)
                    left = -1; // timeout
                else {
                    record(1, "Actor", "receive", "Received %s <- %s", this, m);
                    monitorAddMessage();

                    Message msg = filterMessage(m);
                    if (msg != null)
                        return msg;
                    else
                        left = deadline - System.nanoTime();
                }

                if (left <= 0) {
                    record(1, "Actor", "receive", "%s timed out.", this);
                    return null;
                }
            }
        } catch (InterruptedException e) {
            checkThrownIn0();
            throw e;
        }
    }

    /**
     * Returns the next message from the mailbox. If no message is currently available, this method blocks until a message arrives,
     * but no longer than the given timeout.
     *
     * @param timeout the method will not block for longer than the amount remaining in the {@link Timeout}
     * @return a message sent to this actor, or {@code null} if the timeout has expired.
     * @throws InterruptedException
     */
    @Override
    public final Message receive(Timeout timeout) throws InterruptedException {
        return receive(timeout.nanosLeft(), TimeUnit.NANOSECONDS);
    }

    /**
     * Retrieves a message from the mailbox if one is available. This method never blocks.
     *
     * @return a message, or {@code null} if one is not immediately available.
     */
    @Override
    public final Message tryReceive() {
        for (; ; ) {
            checkThrownIn0();
            Object m = mailbox().tryReceive();
            if (m == null)
                return null;
            record(1, "Actor", "tryReceive", "Received %s <- %s", this, m);
            monitorAddMessage();

            Message msg = filterMessage(m);
            if (msg != null)
                return msg;
        }
    }

    /**
     * All messages received from the mailbox are passed to this method. If this method returns a non-null value, this value will be returned
     * from the {@code receive} methods. If it returns {@code null}, then {@code receive} will keep waiting.
     * <p>
     * By default, this message passes all {@link LifecycleMessage} messages to {@link #handleLifecycleMessage(LifecycleMessage) handleLifecycleMessage}, while
     * other messages are returned (and will be returned by {@code receive}.</p>
     *
     * @param m the message
     */
    protected Message filterMessage(Object m) {
        if (m instanceof LifecycleMessage) {
            return handleLifecycleMessage((LifecycleMessage) m);
        }
        return (Message) m;
    }

    @Override
    public final boolean isClosed() {
        return mailbox().isClosed();
    }

    @Override
    public void close() {
        throw new UnsupportedOperationException();
    }
    //</editor-fold>

    //<editor-fold desc="Strand helpers">
    /////////// Strand helpers ///////////////////////////////////
    public final Actor<Message, V> start() {
        record(1, "Actor", "start", "Starting actor %s", this);
        runner.getStrand().start();
        return this;
    }

    V getResult() throws ExecutionException {
        if (exception == null)
            return result;
        else
            throw new ExecutionException(exception);
    }

    Throwable getDeathCause0() {
        return deathCause;
    }

    @Override
    public final V get() throws InterruptedException, ExecutionException {
        return runner.get();
    }

    @Override
    public final V get(long timeout, TimeUnit unit) throws InterruptedException, ExecutionException, TimeoutException {
        return runner.get(timeout, unit);
    }

    @Override
    public final void join() throws ExecutionException, InterruptedException {
        runner.join();
    }

    @Override
    public final void join(long timeout, TimeUnit unit) throws ExecutionException, InterruptedException, TimeoutException {
        runner.join(timeout, unit);
    }

    /**
     * Tests whether this actor has been started, i.e. whether the strand executing it has been started.
     */
    public final boolean isStarted() {
        return runner == null || runner.isStarted(); // runner == null iff migrateAndRestart
    }

    /**
     * Tests whether this actor has terminated.
     */
    @Override
    public final boolean isDone() {
        return runner.isDone();
    }

    /**
     * Tests whether this code is executing in this actor's strand, and throws a {@link ConcurrencyException} if not.
     *
     * @see #isInActor()
     */
    protected final void verifyInActor() {
        if (!isInActor())
            throw new ConcurrencyException("Operation not called from within the actor (" + this + ", but called in " + currentActor() + ")");
    }

    protected final void verifyOnActorStrand() {
        if (!co.paralleluniverse.strands.Strand.currentStrand().equals(getStrand()))
            throw new ConcurrencyException("Operation not called from within the actor's strand (" + getStrand() + ", but called in " + co.paralleluniverse.strands.Strand.currentStrand() + ")");
    }

    /**
     * Tests whether this code is executing in this actor's strand.
     */
    protected final boolean isInActor() {
        return (currentActor() == this);
    }

    /**
     * Returns the actor associated with the given strand, or {@code null} if none is.
     */
    public static Actor getActor(co.paralleluniverse.strands.Strand s) {
        final ActorRunner runner;
        if (s.isFiber())
            runner = (ActorRunner) ((co.paralleluniverse.fibers.Fiber) s.getUnderlying()).getTarget();
        else
            runner = (ActorRunner) co.paralleluniverse.strands.Strand.unwrapSuspendable(ThreadAccess.getTarget((Thread) s.getUnderlying()));
        if (runner == null)
            return null;
        return runner.getActor();
    }
    //</editor-fold>

    //<editor-fold desc="Lifecycle">
    /////////// Lifecycle ///////////////////////////////////
    final V run0() throws Throwable {
        JMXActorsMonitor.getInstance().actorStarted(ref);
        final co.paralleluniverse.strands.Strand strand = runner.getStrand(); // runner might be nulled by running actor
        if (!strand.isFiber())
            currentActor.set(this);
        try {
            result = doRun();
            die(null);
            return result;
        } catch (ActorAbort abort) {
            throw abort;
        } catch (InterruptedException e) {
            if (this.exception != null) {
                die(exception);
                throw exception;
            }
            die(e);
            throw e;
        } catch (Throwable t) {
            if (t.getCause() instanceof InterruptedException) {
                InterruptedException ie = (InterruptedException) t.getCause();
                if (this.exception != null) {
                    die(exception);
                    throw exception;
                }
                die(ie);
                throw ie;
            }
            this.exception = t;
            die(t);
            throw t;
        } finally {
            record(1, "Actor", "die", "Actor %s is now dead of %s", this, getDeathCause());
            if (!strand.isFiber())
                currentActor.set(null);
            JMXActorsMonitor.getInstance().actorTerminated(ref, strand);
        }
    }

    /**
     * An actor must implement this method, which contains the actor's logic. This method begins executing on the actor's
     * strand.
     * <p>
     * Upon a hot code-swap, this method is re-executed, so it is this method's responsibility to check this actor's state
     * (which may not be blank after a code-swap) when it begins.</p>
     *
     * @return The actor's return value, which can be obtained with {@link #get() }.
     * @throws InterruptedException
     */
    protected abstract V doRun() throws InterruptedException;

    /**
     * This method is called by this class during a call to any of the {@code receive} methods if a {@link LifecycleMessage} is found in the mailbox.
     * By default, if the message is an {@link ExitMessage} and its {@link ExitMessage#getWatch() watch} is {@code null}, i.e. it's a result
     * of a {@link #link(ActorRef) link} rather than a {@link #watch(ActorRef) watch}, it will throw a {@link LifecycleException}, which will,
     * in turn, cause this exception to be thrown by the call to {@code receive}.
     * <p>
     * This method is not allowed to block. If you want to block as a result of a lifecycle message, return the message from this method
     * (rather than returning {@code null}), and have it processed by the caller to {@code receive}.
     *
     * @param m the message
     * @return {@code null} if the message has been processed and should not be returned by {@code receive}
     */
    protected Message handleLifecycleMessage(LifecycleMessage m) {
        record(1, "Actor", "handleLifecycleMessage", "%s got LifecycleMessage %s", this, m);
        if (m instanceof ExitMessage) {
            ExitMessage exit = (ExitMessage) m;
            removeObserverListeners(exit.getActor());
            if (!observed.remove(exit.getActor()))
                return null;
            if (exit.getWatch() == null) {
                throw new LifecycleException(m);
            } else if (forwardWatch)
                return (Message) m; // this is a false cast! forwardWatch must only be used in untyped languages
        }
        return null;
    }

    /**
     * Tests whether this actor has been upgraded via hot code-swapping.
     * If a new version of this actor is found, this method never returns
     * (a special {@code Error} is thrown which causes the actor to restart).
     */
    protected void checkCodeSwap() {
        if (classRef == null)
            return;
        verifyInActor();
        if (classRef.get() != getClass()) {
            record(1, "Actor", "checkCodeSwap", "Code swap detected for %s", this);
            throw CodeSwap.CODE_SWAP;
        }
    }

    /**
     * This method is called on an actor instance replacing an active instance via hot code-swapping.
     * When this method is called, the fields of the old instance have been shalZlow-copied to this instance,
     * but this instance has not yet started to run.
     * This method should initialize any relevant state not copied from the old instance.
     */
    protected void onCodeChange() {
    }

    @Override
    protected final void addLifecycleListener(LifecycleListener listener) {
        final Throwable cause = getDeathCause();
        if (isDone()) {
            listener.dead(ref, cause);
            return;
        }
        lifecycleListeners.add(listener);
        if (isDone())
            listener.dead(ref, cause);
    }

    @Override
    protected void removeLifecycleListener(LifecycleListener listener) {
        lifecycleListeners.remove(listener);
    }

    @Override
    protected void removeObserverListeners(ActorRef actor) {
        for (Iterator<LifecycleListener> it = lifecycleListeners.iterator(); it.hasNext(); ) {
            LifecycleListener lifecycleListener = it.next();
            if (lifecycleListener instanceof ActorLifecycleListener)
                if (((ActorLifecycleListener) lifecycleListener).getObserver().equals(actor))
                    it.remove();
        }
    }

    /**
     * Returns this actor's cause of death
     *
     * @return the {@link Throwable} that caused this actor's death, or {@code null} if it died by natural causes, or if it not dead.
     */
    protected final Throwable getDeathCause() {
        return deathCause == NATURAL ? null : deathCause;
    }

    /**
     * Tests whether this actor has been {@link #register() registered}.
     *
     * @return {@code true} if the actor is registered; {@code false} otherwise.
     */
    public final boolean isRegistered() {
        return registered;
    }

    @Override
    public final void throwIn(RuntimeException e) {
        record(1, "Actor", "throwIn", "Exception %s thrown into actor %s", e, this);
        this.exception = e; // last exception thrown in wins
        runner.getStrand().interrupt();
    }

    /**
     * Tests whether an exception has been {@link #throwIn(RuntimeException) thrown into} this actor, and if so, throws it.
     * This method must only be called within the actor's strand.
     */
    public final void checkThrownIn() {
        verifyOnActorStrand();
        checkThrownIn0();
    }

    final void checkThrownIn0() {
        if (exception != null) {
            if (isRecordingLevel(1))
                record(1, "Actor", "checkThrownIn", "%s detected thrown in exception %s - %s", this, exception, Arrays.toString(exception.getStackTrace()));
            exception.setStackTrace(new Throwable().getStackTrace());
            throw (RuntimeException) exception;
        }
    }

    /**
     * Links this actor to another.
     * <p>
     * A link is symmetrical. When two actors are linked and one of them dies, the other receives an {@link ExitMessage}, that is
     * handled by {@link #handleLifecycleMessage(LifecycleMessage) handleLifecycleMessage}, which, be default, throws a {@link LifecycleException}
     * as a response. The exception will be thrown by any of the {@code receive} methods.
     *
     * @param other the other actor
     * @return {@code this}
     * @see #watch(ActorRef)
     * @see #unlink(ActorRef)
     */
    public final Actor link(ActorRef other) {
        final ActorImpl other1 = getActorRefImpl(other);
        record(1, "Actor", "link", "Linking actors %s, %s", this, other1);

        this.linked(other);
        other1.linked(myRef());

        return this;
    }

    @Override
    protected void linked(ActorRef actor) {
        if (!this.isDone())
            observed.add(actor);
        addLifecycleListener(getActorRefImpl(actor).getLifecycleListener());
    }

    /**
     * Un-links this actor from another. This operation is symmetric.
     *
     * @param other the other actor
     * @return {@code this}
     * @see #link(ActorRef)
     */
    public final Actor unlink(ActorRef other) {
        final ActorImpl other1 = getActorRefImpl(other);
        record(1, "Actor", "unlink", "Uninking actors %s, %s", this, other1);

        observed.remove(other);
        removeLifecycleListener(other1.getLifecycleListener());

        other1.unlinked(myRef());
        return this;
    }

    @Override
    protected void unlinked(ActorRef actor) {
        observed.remove(actor);
        removeLifecycleListener(getActorRefImpl(actor).getLifecycleListener());
    }

    /**
     * Makes this actor watch another actor.
     * <p>
     * When the other actor dies, this actor receives an {@link ExitMessage}, that is
     * handled by {@link #handleLifecycleMessage(LifecycleMessage) handleLifecycleMessage}. This message does not cause an exception to be thrown,
     * unlike the case where it is received as a result of a linked actor's death.
     * <p>
     * Unlike a link, a watch is asymmetric, and it is also composable, namely, calling this method twice with the same argument would result in two different values
     * returned, and in an {@link ExitMessage} to be received twice.</p>
     *
     * @param other the other actor
     * @return a {@code watchId} object that identifies this watch in messages, and used to remove the watch by the {@link #unwatch(ActorRef, Object) unwatch} method.
     * @see #link(ActorRef)
     * @see #unwatch(ActorRef, Object)
     */
    public final Object watch(ActorRef other) {
        final Object id = ActorUtil.randtag();
        final LifecycleListener listener = new ActorLifecycleListener(myRef(), id);
        record(1, "Actor", "watch", "Actor %s to watch %s (listener: %s)", this, other, listener);
        final ActorImpl other1 = getActorRefImpl(other);
        observed.add(other);
        other1.addLifecycleListener(listener);
        return id;
    }

    /**
     * Un-watches another actor.
     *
     * @param other   the other actor
     * @param watchId the object returned from the call to {@link #watch(ActorRef) watch(other)}
     * @see #watch(ActorRef)
     */
    public final void unwatch(ActorRef other, Object watchId) {
        final LifecycleListener listener = new ActorLifecycleListener(myRef(), watchId);
        record(1, "Actor", "unwatch", "Actor %s to stop watching %s (listener: %s)", this, other, listener);
        final ActorImpl other1 = getActorRefImpl(other);
        observed.remove(other);
        other1.removeLifecycleListener(listener);
    }

    /**
     * Registers this actor in the actor registry under the given name and sets this actor's name.
     * This also creates a {@link #monitor() monitor} for this actor.
     *
     * @param name the name of the actor in the registry, must be equal to the {@link #getName() actor's name} if it has one.
     * @return {@code this}
     */
    public final Actor<Message, V> register(String name) {
        if (getName() == null)
            setName(name);
        else if (!getName().equals(name))
            throw new RegistrationException("Cannot register actor named " + getName() + " under a different name (" + name + ")");
        return register();
    }

    // called by ActorRegistry
    void preRegister(String name) {
        if (getName() == null)
            setName(name);
        else if (!getName().equals(name))
            throw new RegistrationException("Cannot register actor named " + getName() + " under a different name (" + name + ")");
        assert !registered;
    }

    void postRegister() {
        this.registered = true;
    }

    /**
     * Registers this actor in the actor registry under its name.
     * This also creates a {@link #monitor() monitor} for this actor.
     *
     * @return {@code this}
     */
    public final Actor register() {
        if (registered)
            return this;
        record(1, "Actor", "register", "Registering actor %s as %s", this, getName());
        ActorRegistry.register(this);
        return this;
    }

    /**
     * Unregisters this actor from the actor registry.
     *
     * @return {@code this}
     */
    public final Actor unregister() {
        if (!isRegistered())
            return this;
        record(1, "Actor", "unregister", "Unregistering actor %s (name: %s)", this, getName());
        if (getName() == null)
            throw new IllegalArgumentException("name is null");
        ActorRegistry.unregister(this);
        stopMonitor();
        this.registered = false;
        return this;
    }

    /**
     * Called during this actor's death process.
     *
     * @param cause the cause of death; {@code null} for natural death.
     */
    private void die(Throwable cause) {
        record(1, "Actor", "die", "Actor %s is dying of cause %s", this, cause);
        this.deathCause = (cause == null ? NATURAL : cause);
        monitorAddDeath(cause);
        if (isRegistered())
            unregister();
        for (LifecycleListener listener : lifecycleListeners) {
            record(1, "Actor", "die", "Actor %s notifying listener %s of death.", this, listener);
            try {
                listener.dead(ref, cause);
            } catch (Exception e) {
                record(1, "Actor", "die", "Actor %s notifying listener %s of death failed with excetpion %s", this, listener, e);
            }
        }

        // avoid memory leaks:
        lifecycleListeners.clear();
        for (ActorRef a : observed)
            getActorRefImpl(a).removeObserverListeners(myRef());
        observed.clear();
    }
    //</editor-fold>

    //<editor-fold desc="ActorBuilder">
    /////////// ActorBuilder ///////////////////////////////////
    @Override
    public final Actor<Message, V> build() {
        if (!isDone())
            throw new IllegalStateException("Actor " + this + " isn't dead. Cannot build a copy");

        final Actor newInstance = reinstantiate();

        if (newInstance.getName() == null)
            newInstance.setName(getName());
        newInstance.setStrand(null);

        newInstance.setMonitor(getMonitor());
        if (getName() != null && ref0() == ActorRegistry.tryGetActor(getName()))
            newInstance.register();
        return newInstance;
    }
    //</editor-fold>
    //<editor-fold defaultstate="collapsed" desc="Monitoring">
    /////////// Monitoring ///////////////////////////////////

    /**
     * Starts a monitor that exposes information about this actor via a JMX MBean.
     *
     * @return the monitor
     */
    public final ActorMonitor monitor() {
        if (monitor != null)
            return monitor;
        final String name = getName().replaceAll(":", "");
        this.monitor = new JMXActorMonitor(name);
        monitor.setActor(ref);
        return monitor;
    }

    /**
     * Sets the actor's monitor
     *
     * @param monitor the monitor
     */
    public final void setMonitor(ActorMonitor monitor) {
        if (this.monitor == monitor)
            return;
        if (this.monitor != null)
            throw new RuntimeException("actor already has a monitor");
        this.monitor = monitor;
        monitor.setActor(ref);
    }

    /**
     * Shuts down the actor's monitor.
     */
    public final void stopMonitor() {
        if (monitor != null) {
            monitor.shutdown();
            this.monitor = null;
        }
    }

    public final ActorMonitor getMonitor() {
        return monitor;
    }

    protected final void monitorAddDeath(Object reason) {
        if (monitor != null)
            monitor.addDeath(reason);
    }

    protected final void monitorAddMessage() {
        if (monitor != null)
            monitor.addMessage();
    }

    protected final void monitorSkippedMessage() {
        if (monitor != null)
            monitor.skippedMessage();
    }

    protected final void monitorResetSkippedMessages() {
        if (monitor != null)
            monitor.resetSkippedMessages();
    }

    List<Object> getMailboxSnapshot() {
        return mailbox().getSnapshot();
    }

    StackTraceElement[] getStackTrace() {
        return runner.getStrand().getStackTrace();
    }
    //</editor-fold>
}<|MERGE_RESOLUTION|>--- conflicted
+++ resolved
@@ -197,11 +197,7 @@
      * Starts a new fiber using the given scheduler and runs the actor in it.
      * The fiber's name will be set to this actor's name.
      *
-<<<<<<< HEAD
-     * @param sf the {@link FiberFactory factory} (or {@link StrandFactory scheduler}) that will be used to create the actor's fiber.
-=======
-     * @param sf the {@link StrandFactory factory} (or {@link FiberScheduler scheduler}) that will be used to create the actor's fiber.
->>>>>>> db0ac29f
+     * @param sf the {@link StrandFactory factory} (or {@link StrandFactory scheduler}) that will be used to create the actor's fiber.
      * @return This actors' ActorRef
      */
     public ActorRef<Message> spawn(co.paralleluniverse.strands.StrandFactory sf) {
