--- conflicted
+++ resolved
@@ -12,15 +12,10 @@
 
 ext.moduleName = 'co.paralleluniverse.quasar.kotlin'
 
-sourceCompatibility = '1.8'
-targetCompatibility = '1.8'
+sourceCompatibility = JavaVersion.VERSION_HIGHER
 
 dependencies {
-<<<<<<< HEAD
-    provided project(path: ':quasar-core', configuration: "archives")
-=======
     provided project(path: ':quasar-core', configuration: 'shadowedJar')
->>>>>>> db0ac29f
     compile project(':quasar-actors')
 
     compile "org.jetbrains.kotlin:kotlin-stdlib:$kotlinVer"
