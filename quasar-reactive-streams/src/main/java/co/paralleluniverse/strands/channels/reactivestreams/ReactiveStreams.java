/*
 * Quasar: lightweight threads and actors for the JVM.
 * Copyright (c) 2013-2015, Parallel Universe Software Co. All rights reserved.
 * 
 * This program and the accompanying materials are dual-licensed under
 * either the terms of the Eclipse Public License v1.0 as published by
 * the Eclipse Foundation
 *  
 *   or (per the licensee's choosing)
 *  
 * under the terms of the GNU Lesser General Public License version 3.0
 * as published by the Free Software Foundation.
 */
package co.paralleluniverse.strands.channels.reactivestreams;

import co.paralleluniverse.common.util.Action2;
import co.paralleluniverse.fibers.FiberFactory;
import co.paralleluniverse.strands.channels.Channel;
import co.paralleluniverse.strands.channels.Channels;
import co.paralleluniverse.strands.channels.Channels.OverflowPolicy;
import co.paralleluniverse.strands.channels.ReceivePort;
import co.paralleluniverse.strands.channels.SendPort;
import co.paralleluniverse.strands.channels.Topic;
import org.reactivestreams.Processor;
import org.reactivestreams.Publisher;
import org.reactivestreams.Subscriber;

/**
 * Converts between Quasar channels and reactive streams
 * @author pron
 */
public class ReactiveStreams {
    /**
     * Subscribes to a given {@link Publisher} and return a {@link ReceivePort} to the subscription.
     * This creates an internal <b>single consumer</b> channel that will receive the published elements.
     *
     * @param bufferSize the size of the buffer of the internal channel; may be {@code -1} for unbounded, but may not be {@code 0})
     * @param policy     the {@link OverflowPolicy} of the internal channel.
     * @param publisher  the subscriber
     * @return A {@link ReceivePort} which emits the elements published by the subscriber
     */
    public static <T> ReceivePort<T> subscribe(int bufferSize, OverflowPolicy policy, Publisher<T> publisher) {
        final Channel<T> channel = Channels.newChannel(bufferSize, policy, true, true);
        final ChannelSubscriber<T> sub = new ChannelSubscriber<>(channel, false);
        publisher.subscribe(sub);
        return sub;
    }

    /**
     * Turns a {@link ReceivePort channel} to a {@link Publisher}. All items sent to the channel will be published by
     * the publisher.
     * <p>
     * The publisher will allow a single subscription, unless the channel is a {@link Channels#isTickerChannel(ReceivePort) ticker channel}
     * in which case, multiple subscribers will be allowed, and a new {@link Channels#newTickerConsumerFor(Channel) ticker consumer}
     * will be created for each.
     * <p>
     * Every subscription to the returned publisher creates an internal fiber, that will receive items from the
     * channel and publish them.
     *
     * @param channel the channel
     * @param ff      the {@link FiberFactory} to create the internal fiber(s); if {@code null} then a default factory is used.
     * @return a new publisher for the channel's items
     */
    public static <T> Publisher<T> toPublisher(ReceivePort<T> channel, FiberFactory ff) {
        if (Channels.isTickerChannel(channel)) {
            return new ChannelPublisher<T>(ff, channel, false) {
                @Override
                protected ChannelSubscription<T> newChannelSubscription(Subscriber<? super T> s, Object channel) {
                    return super.newChannelSubscription(s, Channels.newTickerConsumerFor((Channel<T>) channel));
                }
            };
        } else
            return new ChannelPublisher<T>(ff, channel, true);
    }

    /**
     * Turns a {@link ReceivePort channel} to a {@link Publisher}. All items sent to the channel will be published by
     * the publisher.
     * <p>
     * The publisher will allow a single subscription, unless the channel is a {@link Channels#isTickerChannel(ReceivePort) ticker channel}
     * in which case, multiple subscribers will be allowed, and a new {@link Channels#newTickerConsumerFor(Channel) ticker consumer}
     * will be created for each.</p>
     * <p>
     * Every subscription to the returned publisher creates an internal fiber, that will receive items from the
     * channel and publish them.</p>
     * <p>
     * Calling this method is the same as calling {@link #toPublisher(ReceivePort, FiberFactory) toPublisher(channel, null)}</p>
     *
     * @param channel the channel
     * @return a new publisher for the channel's items
     */
    public static <T> Publisher<T> toPublisher(ReceivePort<T> channel) {
        return toPublisher(channel, null);
    }

    /**
     * Turns a {@link Topic topic} to a {@link Publisher}. All items sent to the topic will be published by
     * the publisher.
     * <p>
     * A new <i>transfer channel</i> (i.e. a blocking channel with a buffer of size 0) subscribed to the topic will be created for every subscriber.
     * <p>
     * Every subscription to the returned publisher creates an internal fiber, that will receive items from the
     * subscription's channel and publish them.
     *
     * @param topic the topic
     * @param ff    the {@link FiberFactory} to create the internal fiber(s); if {@code null} then a default factory is used.
     * @return a new publisher for the topic's items
     */
    public static <T> Publisher<T> toPublisher(Topic<T> topic, final FiberFactory ff) {
        return new ChannelPublisher<T>(ff, topic, false) {
            @Override
            protected ChannelSubscription<T> newChannelSubscription(Subscriber<? super T> s, Object channel) {
                final Topic<T> topic = (Topic<T>) channel;
                final Channel<T> ch = Channels.newChannel(0);
                try {
                    topic.subscribe(ch);
                    return new ChannelSubscription<T>(s, ch) {
                        @Override
                        public void cancel() {
                            super.cancel();
                            topic.unsubscribe(ch);
                        }
                    };
                } catch (Exception e) {
                    topic.unsubscribe(ch);
                    throw e;
                }
            }
        };
    }

    /**
     * Turns a {@link Topic topic} to a {@link Publisher}. All items sent to the topic will be published by
     * the publisher.
     * <p>
     * A new <i>transfer channel</i> (i.e. a blocking channel with a buffer of size 0) subscribed to the topic will be created for every subscriber.</p>
     * <p>
     * Every subscription to the returned publisher creates an internal fiber, that will receive items from the
     * subscription's channel and publish them.</p>
     * <p>
     * Calling this method is the same as calling {@link #toPublisher(ReceivePort, FiberFactory) toPublisher(channel, null)}</p>
     *
     * @param topic the topic
     * @return a new publisher for the topic's items
     */
    public static <T> Publisher<T> toPublisher(Topic<T> topic) {
        return toPublisher(topic, null);
    }

    /**
     * Turns a {@link Channels#fiberTransform(ReceivePort, SendPort, Action2) transformer} into a {@link Publisher}.
     * The transformer will run in its own fiber.
     *
     * @param <T>         the type of elements flowing into the transformer
     * @param <R>         the type of elements flowing out of the transformer
     * @param ff          the {@link FiberFactory} to create the internal fiber(s); if {@code null} then a default factory is used.
     * @param bufferSize  the size of the buffer of the internal channel; may be {@code -1} for unbounded, but may not be {@code 0})
     * @param policy      the {@link OverflowPolicy} of the internal channel.
     * @param transformer a function that reads from it's input channel and writes to its output channel
     * @return a {@code Processor} running the given transformer.
     */
<<<<<<< HEAD
    public static <T, R> Processor<T, R> toProcessor(FiberFactory ff, int bufferSize, OverflowPolicy policy, Action2<? extends ReceivePort<? super T>, ? extends SendPort<? extends R>> transformer) {
=======
    public static <T, R> Processor<T, R> toProcessor(FiberFactory ff, int bufferSize, OverflowPolicy policy, SuspendableAction2<? extends ReceivePort<? super T>, ? extends SendPort<? extends R>> transformer) {
     // @param batch       if the channel has a bounded buffer, whether to request further elements from the publisher in batches
     //                    whenever the channel's buffer is depleted, or after consuming each element.
>>>>>>> db0ac29f
        final Channel<T> in = Channels.newChannel(bufferSize, policy, true, true);
        final Channel<R> out = Channels.newChannel(bufferSize, policy, true, true);
        return new ChannelProcessor<T, R>(ff, false, in, out, transformer);
    }

    /**
     * Turns a {@link Channels#fiberTransform(ReceivePort, SendPort, Action2) transformer} into a {@link Publisher}.
     * The transformer will run in its own fiber.
     * <p>
     * Same as calling 
<<<<<<< HEAD
     * {@link #toProcessor(FiberFactory, int, OverflowPolicy, boolean, Action2) toProcessor(null, bufferSize, policy, transformer)
=======
     * {@link #toProcessor(FiberFactory, int, OverflowPolicy, SuspendableAction2) toProcessor(null, bufferSize, policy, transformer)}</p>
>>>>>>> db0ac29f
     *
     * @param <T>         the type of elements flowing into the transformer
     * @param <R>         the type of elements flowing out of the transformer
     * @param bufferSize  the size of the buffer of the internal channel; may be {@code -1} for unbounded, but may not be {@code 0})
     * @param policy      the {@link OverflowPolicy} of the internal channel.
     * @param transformer a function that reads from it's input channel and writes to its output channel
     * @return a {@code Processor} running the given transformer.
     */
<<<<<<< HEAD
    public static <T, R> Processor<T, R> toProcessor(int bufferSize, OverflowPolicy policy, Action2<? extends ReceivePort<? super T>, ? extends SendPort<? extends R>> transformer) {
=======
    public static <T, R> Processor<T, R> toProcessor(int bufferSize, OverflowPolicy policy, SuspendableAction2<? extends ReceivePort<? super T>, ? extends SendPort<? extends R>> transformer) {
     // @param batch       if the channel has a bounded buffer, whether to request further elements from the publisher in batches
     //                    whenever the channel's buffer is depleted, or after consuming each element.
>>>>>>> db0ac29f
        return toProcessor(null, bufferSize, policy, transformer);
    }
}<|MERGE_RESOLUTION|>--- conflicted
+++ resolved
@@ -159,13 +159,9 @@
      * @param transformer a function that reads from it's input channel and writes to its output channel
      * @return a {@code Processor} running the given transformer.
      */
-<<<<<<< HEAD
     public static <T, R> Processor<T, R> toProcessor(FiberFactory ff, int bufferSize, OverflowPolicy policy, Action2<? extends ReceivePort<? super T>, ? extends SendPort<? extends R>> transformer) {
-=======
-    public static <T, R> Processor<T, R> toProcessor(FiberFactory ff, int bufferSize, OverflowPolicy policy, SuspendableAction2<? extends ReceivePort<? super T>, ? extends SendPort<? extends R>> transformer) {
      // @param batch       if the channel has a bounded buffer, whether to request further elements from the publisher in batches
      //                    whenever the channel's buffer is depleted, or after consuming each element.
->>>>>>> db0ac29f
         final Channel<T> in = Channels.newChannel(bufferSize, policy, true, true);
         final Channel<R> out = Channels.newChannel(bufferSize, policy, true, true);
         return new ChannelProcessor<T, R>(ff, false, in, out, transformer);
@@ -176,11 +172,7 @@
      * The transformer will run in its own fiber.
      * <p>
      * Same as calling 
-<<<<<<< HEAD
      * {@link #toProcessor(FiberFactory, int, OverflowPolicy, boolean, Action2) toProcessor(null, bufferSize, policy, transformer)
-=======
-     * {@link #toProcessor(FiberFactory, int, OverflowPolicy, SuspendableAction2) toProcessor(null, bufferSize, policy, transformer)}</p>
->>>>>>> db0ac29f
      *
      * @param <T>         the type of elements flowing into the transformer
      * @param <R>         the type of elements flowing out of the transformer
@@ -189,13 +181,9 @@
      * @param transformer a function that reads from it's input channel and writes to its output channel
      * @return a {@code Processor} running the given transformer.
      */
-<<<<<<< HEAD
     public static <T, R> Processor<T, R> toProcessor(int bufferSize, OverflowPolicy policy, Action2<? extends ReceivePort<? super T>, ? extends SendPort<? extends R>> transformer) {
-=======
-    public static <T, R> Processor<T, R> toProcessor(int bufferSize, OverflowPolicy policy, SuspendableAction2<? extends ReceivePort<? super T>, ? extends SendPort<? extends R>> transformer) {
      // @param batch       if the channel has a bounded buffer, whether to request further elements from the publisher in batches
      //                    whenever the channel's buffer is depleted, or after consuming each element.
->>>>>>> db0ac29f
         return toProcessor(null, bufferSize, policy, transformer);
     }
 }